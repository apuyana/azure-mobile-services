--- conflicted
+++ resolved
@@ -2,7 +2,7 @@
 Copyright (c) Microsoft Open Technologies, Inc.
 All Rights Reserved
 Apache 2.0 License
-
+ 
    Licensed under the Apache License, Version 2.0 (the "License");
    you may not use this file except in compliance with the License.
    You may obtain a copy of the License at
@@ -50,7 +50,6 @@
         int dateMonth = month - 1;
         calendar.set(year, dateMonth, day, hour, minute, second);
         calendar.set(Calendar.MILLISECOND, 0);
-<<<<<<< HEAD
 
         return calendar.getTime();
     }
@@ -107,64 +106,6 @@
         // Create query
         Query query = table.orderBy("Name", QueryOrder.Ascending);
 
-=======
-
-        return calendar.getTime();
-    }
-
-    protected void setUp() throws Exception {
-        appUrl = "http://myapp.com/";
-        appKey = "qwerty";
-        gsonBuilder = new GsonBuilder();
-        client = new MobileServiceClient(appUrl, appKey, getInstrumentation().getTargetContext());
-        table = client.getTable("TableName");
-        super.setUp();
-    }
-
-    protected void tearDown() throws Exception {
-        super.tearDown();
-    }
-
-    public void testReturnAllRows() throws Throwable {
-
-        // Create empty query
-        Query query = table.where();
-
-        // Assert
-        assertEquals("", QueryODataWriter.getRowSetModifiers(query, table));
-        assertEquals("", QueryODataWriter.getRowFilter(query));
-    }
-
-    public void testSelectSpecificField() throws Throwable {
-
-        // Create query
-        Query query = table.select("Id", "Name");
-
-        // Assert
-        String expectedModifiers = "&$select=Id,Name";
-        expectedModifiers = EncodingUtilities.percentEncodeSpaces(expectedModifiers);
-        assertEquals(expectedModifiers, QueryODataWriter.getRowSetModifiers(query, table));
-        assertEquals("", QueryODataWriter.getRowFilter(query));
-    }
-
-    public void testUserDefinedParameters() throws Throwable {
-
-        // Create query
-        Query query = table.parameter("firstname", "john").parameter("lastname", null);
-
-        // Assert
-        String expectedModifiers = "&firstname=john&lastname=null";
-        expectedModifiers = EncodingUtilities.percentEncodeSpaces(expectedModifiers);
-        assertEquals(expectedModifiers, QueryODataWriter.getRowSetModifiers(query, table));
-        assertEquals("", QueryODataWriter.getRowFilter(query));
-    }
-
-    public void testOrderByAscending() throws Throwable {
-
-        // Create query
-        Query query = table.orderBy("Name", QueryOrder.Ascending);
-
->>>>>>> eb42eaf9
         // Assert
         String expectedModifiers = "&$orderby=Name asc";
         expectedModifiers = EncodingUtilities.percentEncodeSpaces(expectedModifiers);
@@ -692,33 +633,14 @@
 
         // Create query
         Query query = table.where().endsWith(field("Name"), val("in"));
-<<<<<<< HEAD
 
         // Assert
         String expectedFilters = "endswith(Name,'in')";
-=======
-
-        // Assert
-        String expectedFilters = "endswith(Name,'in')";
-        expectedFilters = EncodingUtilities.percentEncodeSpaces(expectedFilters);
-        assertEquals("", QueryODataWriter.getRowSetModifiers(query, table));
-        assertEquals(expectedFilters, QueryODataWriter.getRowFilter(query));
-    }
-
-    public void testSubstringOf() throws Throwable {
-
-        // Create query
-        Query query = table.where().subStringOf(field("FirstName"), field("LastName"));
-
-        // Assert
-        String expectedFilters = "substringof(FirstName,LastName)";
->>>>>>> eb42eaf9
-        expectedFilters = EncodingUtilities.percentEncodeSpaces(expectedFilters);
-        assertEquals("", QueryODataWriter.getRowSetModifiers(query, table));
-        assertEquals(expectedFilters, QueryODataWriter.getRowFilter(query));
-    }
-
-<<<<<<< HEAD
+        expectedFilters = EncodingUtilities.percentEncodeSpaces(expectedFilters);
+        assertEquals("", QueryODataWriter.getRowSetModifiers(query, table));
+        assertEquals(expectedFilters, QueryODataWriter.getRowFilter(query));
+    }
+
     public void testSubstringOf() throws Throwable {
 
         // Create query
@@ -907,184 +829,6 @@
         assertEquals(EncodingUtilities.percentEncodeSpaces("(id gt '1') and (age eq 13 or complete eq true)"), QueryODataWriter.getRowFilter(query3));
 
         // Create query
-=======
-    public void testConcat() throws Throwable {
-
-        // Create query
-        Query query = table.where().concat(field("FirstName"), field("LastName")).eq().val("JohnDoe");
-
-        // Assert
-        String expectedFilters = "concat(FirstName,LastName) eq 'JohnDoe'";
-        expectedFilters = EncodingUtilities.percentEncodeSpaces(expectedFilters);
-        assertEquals("", QueryODataWriter.getRowSetModifiers(query, table));
-        assertEquals(expectedFilters, QueryODataWriter.getRowFilter(query));
-    }
-
-    public void testIndexOf() throws Throwable {
-
-        // Create query
-        Query query = table.where().indexOf(field("Name"), val("do")).ne().val(-1);
-
-        // Assert
-        String expectedFilters = "indexof(Name,'do') ne -1";
-        expectedFilters = EncodingUtilities.percentEncodeSpaces(expectedFilters);
-        assertEquals("", QueryODataWriter.getRowSetModifiers(query, table));
-        assertEquals(expectedFilters, QueryODataWriter.getRowFilter(query));
-    }
-
-    public void testSubstring() throws Throwable {
-
-        // Create query
-        Query query = table.where().subString(field("ProductCode"), val(3)).eq().val("FOO");
-
-        // Assert
-        String expectedFilters = "substring(ProductCode,3) eq 'FOO'";
-        expectedFilters = EncodingUtilities.percentEncodeSpaces(expectedFilters);
-        assertEquals("", QueryODataWriter.getRowSetModifiers(query, table));
-        assertEquals(expectedFilters, QueryODataWriter.getRowFilter(query));
-
-        // Create query
-        query = table.where().subString(field("ProductCode"), val(1), val(2)).eq().val("FC");
-        expectedFilters = "substring(ProductCode,1,2) eq 'FC'";
-        expectedFilters = EncodingUtilities.percentEncodeSpaces(expectedFilters);
-        assertEquals("", QueryODataWriter.getRowSetModifiers(query, table));
-        assertEquals(expectedFilters, QueryODataWriter.getRowFilter(query));
-    }
-
-    public void testReplace() throws Throwable {
-
-        // Create query
-        Query query = table.where().replace(field("Description"), val(" "), val("-")).eq().val("Code-1");
-
-        // Assert
-        String expectedFilters = "replace(Description,' ','-') eq 'Code-1'";
-        expectedFilters = EncodingUtilities.percentEncodeSpaces(expectedFilters);
-        assertEquals("", QueryODataWriter.getRowSetModifiers(query, table));
-        assertEquals(expectedFilters, QueryODataWriter.getRowFilter(query));
-    }
-
-    public void testToLower() throws Throwable {
-
-        // Create query
-        Query query = table.where().toLower(field("Description")).eq("code-1");
-
-        // Assert
-        String expectedFilters = "tolower(Description) eq ('code-1')";
-        expectedFilters = EncodingUtilities.percentEncodeSpaces(expectedFilters);
-        assertEquals("", QueryODataWriter.getRowSetModifiers(query, table));
-        assertEquals(expectedFilters, QueryODataWriter.getRowFilter(query));
-
-        query = table.where().toLower("Description").eq("code-1");
-
-        assertEquals("", QueryODataWriter.getRowSetModifiers(query, table));
-        assertEquals(expectedFilters, QueryODataWriter.getRowFilter(query));
-    }
-
-    public void testToUpper() throws Throwable {
-
-        // Create query
-        Query query = table.where().toUpper(field("Description")).eq("code-1");
-
-        // Assert
-        String expectedFilters = "toupper(Description) eq ('code-1')";
-        expectedFilters = EncodingUtilities.percentEncodeSpaces(expectedFilters);
-        assertEquals("", QueryODataWriter.getRowSetModifiers(query, table));
-        assertEquals(expectedFilters, QueryODataWriter.getRowFilter(query));
-
-        query = table.where().toUpper("Description").eq("code-1");
-
-        assertEquals("", QueryODataWriter.getRowSetModifiers(query, table));
-        assertEquals(expectedFilters, QueryODataWriter.getRowFilter(query));
-    }
-
-    public void testTrim() throws Throwable {
-
-        // Create query
-        Query query = table.where().trim(field("Description")).eq("code-1");
-
-        // Assert
-        String expectedFilters = "trim(Description) eq ('code-1')";
-        expectedFilters = EncodingUtilities.percentEncodeSpaces(expectedFilters);
-        assertEquals("", QueryODataWriter.getRowSetModifiers(query, table));
-        assertEquals(expectedFilters, QueryODataWriter.getRowFilter(query));
-
-        query = table.where().trim("Description").eq("code-1");
-
-        assertEquals("", QueryODataWriter.getRowSetModifiers(query, table));
-        assertEquals(expectedFilters, QueryODataWriter.getRowFilter(query));
-    }
-
-    public void testLength() throws Throwable {
-
-        // Create query
-        Query query = table.where().length(field("Description")).eq(5);
-
-        // Assert
-        String expectedFilters = "length(Description) eq (5)";
-        expectedFilters = EncodingUtilities.percentEncodeSpaces(expectedFilters);
-        assertEquals("", QueryODataWriter.getRowSetModifiers(query, table));
-        assertEquals(expectedFilters, QueryODataWriter.getRowFilter(query));
-
-        query = table.where().length("Description").eq(5);
-
-        assertEquals("", QueryODataWriter.getRowSetModifiers(query, table));
-        assertEquals(expectedFilters, QueryODataWriter.getRowFilter(query));
-    }
-
-    public void testComplexQueries() throws Throwable {
-
-        // Create query
-        Query query = table.where().field("firstName").eq().val("John").and().field("age").gt().val(20).select("Id", "Name")
-                .orderBy("Name", QueryOrder.Ascending).skip(5).top(3);
-        // Asserts
-        String expectedFilters = "firstName eq 'John' and age gt 20";
-        expectedFilters = EncodingUtilities.percentEncodeSpaces(expectedFilters);
-        assertEquals(expectedFilters, QueryODataWriter.getRowFilter(query));
-        String expectedModifiers = "&$top=3&$skip=5&$orderby=Name asc&$select=Id,Name";
-        expectedModifiers = EncodingUtilities.percentEncodeSpaces(expectedModifiers);
-        assertEquals(expectedModifiers, QueryODataWriter.getRowSetModifiers(query, table));
-
-        // Create query
-        Query query2 = table.where(field("id").gt().val(1)).and(field("complete").eq().val(true));
-        // Asserts
-        assertEquals(EncodingUtilities.percentEncodeSpaces("(id gt 1) and (complete eq true)"), QueryODataWriter.getRowFilter(query2));
-
-        // Create query
-        Query query3 = table.where(field("id").gt().val(1)).and(field("age").eq().val(13).or().field("complete").eq().val(true));
-        // Asserts
-        assertEquals(EncodingUtilities.percentEncodeSpaces("(id gt 1) and (age eq 13 or complete eq true)"), QueryODataWriter.getRowFilter(query3));
-
-        // Create query
-        Query query4 = table.where().field("id").gt().val(1).and(field("age").eq().val(13).or().field("complete").eq().val(true));
-        // Asserts
-        assertEquals(EncodingUtilities.percentEncodeSpaces("id gt 1 and (age eq 13 or complete eq true)"), QueryODataWriter.getRowFilter(query4));
-    }
-
-    public void testComplexQueriesWithStringId() throws Throwable {
-
-        // Create query
-        Query query = table.where().field("firstName").eq().val("John").and().field("age").gt().val(20).select("Id", "Name")
-                .orderBy("Name", QueryOrder.Ascending).skip(5).top(3);
-        // Asserts
-        String expectedFilters = "firstName eq 'John' and age gt 20";
-        expectedFilters = EncodingUtilities.percentEncodeSpaces(expectedFilters);
-        assertEquals(expectedFilters, QueryODataWriter.getRowFilter(query));
-        String expectedModifiers = "&$top=3&$skip=5&$orderby=Name asc&$select=Id,Name";
-        expectedModifiers = EncodingUtilities.percentEncodeSpaces(expectedModifiers);
-        assertEquals(expectedModifiers, QueryODataWriter.getRowSetModifiers(query, table));
-
-        // Create query
-        Query query2 = table.where(field("id").gt().val("1")).and(field("complete").eq().val(true));
-        // Asserts
-        assertEquals(EncodingUtilities.percentEncodeSpaces("(id gt '1') and (complete eq true)"), QueryODataWriter.getRowFilter(query2));
-
-        // Create query
-        Query query3 = table.where(field("id").gt().val("1")).and(field("age").eq().val(13).or().field("complete").eq().val(true));
-        // Asserts
-        assertEquals(EncodingUtilities.percentEncodeSpaces("(id gt '1') and (age eq 13 or complete eq true)"), QueryODataWriter.getRowFilter(query3));
-
-        // Create query
->>>>>>> eb42eaf9
         Query query4 = table.where().field("id").eq().val("1").and(field("age").eq().val(13).or().field("complete").eq().val(true));
         // Asserts
         assertEquals(EncodingUtilities.percentEncodeSpaces("id eq '1' and (age eq 13 or complete eq true)"), QueryODataWriter.getRowFilter(query4));
