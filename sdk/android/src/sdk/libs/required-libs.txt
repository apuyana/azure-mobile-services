--- conflicted
+++ resolved
@@ -1,7 +1,3 @@
 This directory should contain the following JARs:
 	- gson-2.2.2.jar
-<<<<<<< HEAD
-	- guava-16.0.1.jar
-=======
-	- guava-17.0.jar
->>>>>>> 77070714
+	- guava-17.0.jar