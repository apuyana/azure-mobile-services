--- conflicted
+++ resolved
@@ -48,10 +48,7 @@
 import com.microsoft.windowsazure.mobileservices.table.sync.operations.TableOperation;
 import com.microsoft.windowsazure.mobileservices.table.sync.operations.TableOperationError;
 import com.microsoft.windowsazure.mobileservices.table.sync.operations.UpdateOperation;
-<<<<<<< HEAD
-=======
 import com.microsoft.windowsazure.mobileservices.table.sync.pull.IncrementalPullStrategy;
->>>>>>> eb42eaf9
 import com.microsoft.windowsazure.mobileservices.table.sync.pull.PullCursor;
 import com.microsoft.windowsazure.mobileservices.table.sync.pull.PullStrategy;
 import com.microsoft.windowsazure.mobileservices.table.sync.push.MobileServicePushCompletionResult;
@@ -307,11 +304,7 @@
      * @param tableName the remote table name
      * @param query     an optional query to filter results
      */
-<<<<<<< HEAD
-    void pull(String tableName, Query query) throws Throwable {
-=======
     void pull(String tableName, Query query, String queryKey) throws Throwable {
->>>>>>> eb42eaf9
         this.mInitLock.readLock().lock();
 
         try {
@@ -341,11 +334,7 @@
                         if (pendingTable > 0) {
                             pushFuture = push();
                         } else {
-<<<<<<< HEAD
-                            processPull(invTableName, query);
-=======
                             processPull(invTableName, query, queryKey);
->>>>>>> eb42eaf9
                         }
                     } finally {
                         this.mTableLockMap.unLockWrite(multiRWLock);
@@ -483,7 +472,6 @@
         DeleteOperation operation = new DeleteOperation(invTableName, itemId);
         processOperation(operation, null);
     }
-<<<<<<< HEAD
 
     private void initializeContext(final MobileServiceLocalStore store, final MobileServiceSyncHandler handler) throws Throwable {
         this.mInitLock.writeLock().lock();
@@ -505,35 +493,10 @@
 
                         OperationQueue.initializeStore(this.mStore);
                         OperationErrorList.initializeStore(this.mStore);
+                        IncrementalPullStrategy.initializeStore(this.mStore);
+
                         initializeStore(this.mStore);
 
-=======
-
-    private void initializeContext(final MobileServiceLocalStore store, final MobileServiceSyncHandler handler) throws Throwable {
-        this.mInitLock.writeLock().lock();
-
-        try {
-            waitPendingPushSR();
-
-            this.mOpLock.writeLock().lock();
-
-            try {
-                this.mPushSRLock.lock();
-
-                try {
-                    this.mInitialized = SettableFuture.create();
-
-                    try {
-                        this.mHandler = handler;
-                        this.mStore = store;
-
-                        OperationQueue.initializeStore(this.mStore);
-                        OperationErrorList.initializeStore(this.mStore);
-                        IncrementalPullStrategy.initializeStore(this.mStore);
-
-                        initializeStore(this.mStore);
-
->>>>>>> eb42eaf9
                         this.mStore.initialize();
 
                         this.mIdLockMap = new MultiLockDictionary<String>();
@@ -610,11 +573,7 @@
         }
     }
 
-<<<<<<< HEAD
-    private void processPull(String tableName, Query query) throws Throwable {
-=======
     private void processPull(String tableName, Query query, String queryKey) throws Throwable {
->>>>>>> eb42eaf9
 
         try {
 
@@ -628,13 +587,6 @@
             } else {
                 query = query.deepClone();
             }
-<<<<<<< HEAD
-
-            if (query.getTop() == 0) {
-                query.includeInlineCount();
-            }
-=======
->>>>>>> eb42eaf9
 
             query.includeDeleted();
             query.includeInlineCount();
@@ -650,24 +602,13 @@
 
             strategy.initialize();
 
-            JsonArray elements = null;
-
-<<<<<<< HEAD
-            PullCursor cursor = new PullCursor(query);
-            PullStrategy strategy = new PullStrategy(query, cursor);
-
-            strategy.initialize();
-
-            JsonArray elements = null;
-
-            do {
-
-                JsonElement result = table.execute(query).get();
-=======
-            do {
+			boolean allProcessed = false;
+
+			while (!allProcessed) {
+				query.top(top);
+				query.skip(skip);
 
                 JsonElement result = table.execute(strategy.getLastQuery()).get();
->>>>>>> eb42eaf9
 
                 if (result != null) {
 
@@ -692,18 +633,11 @@
 
                     processElements(tableName, elements, cursor);
 
-<<<<<<< HEAD
-                }
-
-            }
-            while (strategy.moveToNextPage());
-=======
                     strategy.onResultsProcessed(elements);
                 }
 
             }
             while (strategy.moveToNextPage(elements.size()));
->>>>>>> eb42eaf9
 
         } catch (ExecutionException e) {
             throw e.getCause();
