/*
Copyright (c) Microsoft Open Technologies, Inc.
All Rights Reserved
Apache 2.0 License
 
   Licensed under the Apache License, Version 2.0 (the "License");
   you may not use this file except in compliance with the License.
   You may obtain a copy of the License at
 
     http://www.apache.org/licenses/LICENSE-2.0
 
   Unless required by applicable law or agreed to in writing, software
   distributed under the License is distributed on an "AS IS" BASIS,
   WITHOUT WARRANTIES OR CONDITIONS OF ANY KIND, either express or implied.
   See the License for the specific language governing permissions and
   limitations under the License.
 
See the Apache Version 2.0 License for specific language governing permissions and limitations under the License.
 */

/**
 * MultiReadWriteLockDictionary.java
 */
package com.microsoft.windowsazure.mobileservices.threading;

import java.util.HashMap;
import java.util.Map;
import java.util.concurrent.locks.ReadWriteLock;
import java.util.concurrent.locks.ReentrantReadWriteLock;

/**
 * A key-readWriteLock dictionary that discards no longer referenced locks
 *
 * @param <T> type of the key and param to the MultiReadWriteLock<T> lock
 */
public class MultiReadWriteLockDictionary<T> {
    private Map<T, MultiReadWriteLock<T>> mMap;
    private Object sync;
<<<<<<< HEAD
=======

>>>>>>> eb42eaf9
    /**
     * Constructor for MultiReadWriteLockDictionary
     */
    public MultiReadWriteLockDictionary() {
        this.mMap = new HashMap<T, MultiReadWriteLock<T>>();
        this.sync = new Object();
    }

    /**
     * Aquire a read lock for the requested key
     *
     * @param key the key
     * @return the lock
     */
    public MultiReadWriteLock<T> lockRead(T key) {
        MultiReadWriteLock<T> multiRWLock = increaseLock(key);

        multiRWLock.mReadWriteLock.readLock().lock();

        return multiRWLock;
    }

    /**
     * Aquire a write lock for the requested key
     *
     * @param key the key
     * @return the lock
     */
    public MultiReadWriteLock<T> lockWrite(T key) {
        MultiReadWriteLock<T> multiRWLock = increaseLock(key);

        multiRWLock.mReadWriteLock.writeLock().lock();

        return multiRWLock;
    }

    /**
     * Release the provided read lock
     *
     * @param multiRWLock the lock
     */
    public void unLockRead(MultiReadWriteLock<T> multiRWLock) {
        multiRWLock.mReadWriteLock.readLock().unlock();

        decreaseLock(multiRWLock);
    }

    /**
     * Release the provided write lock
     *
     * @param multiRWLock the lock
     */
    public void unLockWrite(MultiReadWriteLock<T> multiRWLock) {
        multiRWLock.mReadWriteLock.writeLock().unlock();

        decreaseLock(multiRWLock);
    }

    private MultiReadWriteLock<T> increaseLock(T key) {
        MultiReadWriteLock<T> multiRWLock = null;

        synchronized (sync) {
            if (!this.mMap.containsKey(key)) {
                this.mMap.put(key, new MultiReadWriteLock<T>());
            }

            multiRWLock = this.mMap.get(key);
            multiRWLock.mCount++;
        }

        return multiRWLock;
    }

    private void decreaseLock(MultiReadWriteLock<T> multiRWLock) {
        synchronized (sync) {
            multiRWLock.mCount--;

            if (multiRWLock.mCount == 0) {
                this.mMap.remove(multiRWLock.mKey);
            }
        }
    }

    /**
     * A readWriteLock that implements reference count
     *
     * @param <T> type of the corresponding key
     */
    public static class MultiReadWriteLock<T> {
        private T mKey;
        private int mCount;
        private ReadWriteLock mReadWriteLock;

        /**
         * Constructor for MultiReadWriteLock
         */
        public MultiReadWriteLock() {
            this.mCount = 0;
            this.mReadWriteLock = new ReentrantReadWriteLock(true);
        }
    }
}<|MERGE_RESOLUTION|>--- conflicted
+++ resolved
@@ -36,10 +36,7 @@
 public class MultiReadWriteLockDictionary<T> {
     private Map<T, MultiReadWriteLock<T>> mMap;
     private Object sync;
-<<<<<<< HEAD
-=======
 
->>>>>>> eb42eaf9
     /**
      * Constructor for MultiReadWriteLockDictionary
      */
