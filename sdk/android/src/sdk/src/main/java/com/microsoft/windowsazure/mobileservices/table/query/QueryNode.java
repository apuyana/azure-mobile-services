--- conflicted
+++ resolved
@@ -26,11 +26,7 @@
 /**
  * Interface of a query node used to represent a row filter expression.
  */
-<<<<<<< HEAD
 interface QueryNode {
-=======
-public interface QueryNode {
->>>>>>> eb42eaf9
     /**
      * Deep clone the QueryNode instance
      *
