/*
Copyright (c) Microsoft Open Technologies, Inc.
All Rights Reserved
Apache 2.0 License
 
   Licensed under the Apache License, Version 2.0 (the "License");
   you may not use this file except in compliance with the License.
   You may obtain a copy of the License at
 
     http://www.apache.org/licenses/LICENSE-2.0
 
   Unless required by applicable law or agreed to in writing, software
   distributed under the License is distributed on an "AS IS" BASIS,
   WITHOUT WARRANTIES OR CONDITIONS OF ANY KIND, either express or implied.
   See the License for the specific language governing permissions and
   limitations under the License.
 
See the Apache Version 2.0 License for specific language governing permissions and limitations under the License.
 */

/**
 * MobileServiceLocalStore.java
 */
package com.microsoft.windowsazure.mobileservices.table.sync.localstore;

import com.google.gson.JsonElement;
import com.google.gson.JsonObject;
import com.microsoft.windowsazure.mobileservices.table.query.Query;

import java.util.Map;

/**
 * Allows saving and reading data in the local tables.
 */
public interface MobileServiceLocalStore {
    /**
     * Initializes the store for use.
     */
    void initialize() throws MobileServiceLocalStoreException;

    /**
     * Defines a table to be created/updated on initialization
     *
     * @param tableName the table name
     * @param columns   a Map of column names and their respective data type
     * @throws MobileServiceLocalStoreException
     */
    void defineTable(String tableName, Map<String, ColumnDataType> columns) throws MobileServiceLocalStoreException;

    /**
     * Retrieve results from the local store.
     *
     * @param query a query to specify the local table and filter results
     * @return A JsonElement with the results
     * @throws MobileServiceLocalStoreException
     */
    JsonElement read(Query query) throws MobileServiceLocalStoreException;

    /**
     * Looks up an item from the local store.
     *
     * @param tableName the local table name
     * @param itemId    the id of the item to look up
     * @return the item found
     * @throws MobileServiceLocalStoreException
     */
    JsonObject lookup(String tableName, String itemId) throws MobileServiceLocalStoreException;

    /**
     * Insert or Update an item in the local store.
     *
     * @param tableName the local table name
     * @param item      the item to be inserted
     * @param fromServer true if the call is made based on data coming from the server e.g. in a pull operation; false if the call is made by the client such as insert or update calls on an IMobileServiceSyncTable.
     * @throws MobileServiceLocalStoreException
     */
    void upsert(String tableName, JsonObject item, boolean fromServer) throws MobileServiceLocalStoreException;

    /**
     * Insert or Update a list of items in the local store.
     *
     * @param tableName the local table name
     * @param items     the list of items to be inserted
<<<<<<< HEAD
     * @param fromServer 
=======
     * @param fromServer true if the call is made based on data coming from the server e.g. in a pull operation; false if the call is made by the client such as insert or update calls on an IMobileServiceSyncTable.
>>>>>>> fd8a203c
     * @throws MobileServiceLocalStoreException
     */
    void upsert(String tableName, JsonObject[] items, boolean fromServer) throws MobileServiceLocalStoreException;

    /**
     * Delete an item from the local store.
     *
     * @param tableName the local table name
     * @param itemId    the id of the item to be deleted
     * @throws MobileServiceLocalStoreException
     */
    void delete(String tableName, String itemId) throws MobileServiceLocalStoreException;

    /**
     * Delete an item from the local store.
     *
     * @param tableName the local table name
     * @param itemsIds  the list of ids of the items to be deleted
     * @throws MobileServiceLocalStoreException
     */
    void delete(String tableName, String[] itemsIds) throws MobileServiceLocalStoreException;

    /**
     * Delete items from the local store.
     *
     * @param query a query to specify the local table and filter items
     * @throws MobileServiceLocalStoreException
     */
    void delete(Query query) throws MobileServiceLocalStoreException;
}<|MERGE_RESOLUTION|>--- conflicted
+++ resolved
@@ -81,11 +81,7 @@
      *
      * @param tableName the local table name
      * @param items     the list of items to be inserted
-<<<<<<< HEAD
-     * @param fromServer 
-=======
      * @param fromServer true if the call is made based on data coming from the server e.g. in a pull operation; false if the call is made by the client such as insert or update calls on an IMobileServiceSyncTable.
->>>>>>> fd8a203c
      * @throws MobileServiceLocalStoreException
      */
     void upsert(String tableName, JsonObject[] items, boolean fromServer) throws MobileServiceLocalStoreException;
