/*
Copyright (c) Microsoft Open Technologies, Inc.
All Rights Reserved
Apache 2.0 License
 
   Licensed under the Apache License, Version 2.0 (the "License");
   you may not use this file except in compliance with the License.
   You may obtain a copy of the License at
 
     http://www.apache.org/licenses/LICENSE-2.0
 
   Unless required by applicable law or agreed to in writing, software
   distributed under the License is distributed on an "AS IS" BASIS,
   WITHOUT WARRANTIES OR CONDITIONS OF ANY KIND, either express or implied.
   See the License for the specific language governing permissions and
   limitations under the License.
 
See the Apache Version 2.0 License for specific language governing permissions and limitations under the License.
 */

/**
 * ExecutableJsonQuery.java
 */
package com.microsoft.windowsazure.mobileservices.table.query;

import android.util.Pair;

import com.google.common.util.concurrent.ListenableFuture;
import com.google.gson.JsonElement;
import com.microsoft.windowsazure.mobileservices.table.MobileServiceJsonTable;
import com.microsoft.windowsazure.mobileservices.table.TableJsonQueryCallback;

import java.util.Date;
import java.util.List;

/**
 * Class that represents a query to a specific MobileServiceJsonTable instance
 */
public final class ExecutableJsonQuery implements Query {

    /**
     * The internal base query
     */
    private Query mQuery;

    /**
     * The Table to query
     */
    private MobileServiceJsonTable mTable;

    /**
     * Creates an empty Query
     */
    public ExecutableJsonQuery() {
        this.mQuery = new QueryBase();
    }

    /**
     * Creates Query<E> with an existing query as its only internal value
     *
     * @param query The query step to add
     */
    public ExecutableJsonQuery(Query query) {
        if (query.getQueryNode() != null) {
            query = QueryOperations.query(query);
        }

        this.mQuery = query;
    }

    /**
     * Returns the MobileServiceJsonTable to query
     */
    MobileServiceJsonTable getTable() {
        return this.mTable;
    }

    /**
     * Sets the MobileServiceJsonTable to query
     *
     * @param table The MobileServiceJsonTable to query
     */
    public void setTable(MobileServiceJsonTable table) {
        this.mTable = table;
    }

    /**
     * Executes the query
     */
    public ListenableFuture<JsonElement> execute() {
        return this.mTable.execute(this);
    }

    /**
     * Executes the query
     *
     * @param callback Callback to invoke when the operation is completed
     * @deprecated use {@link execute()} instead
     */
    public void execute(final TableJsonQueryCallback callback) {
        mTable.execute(this, callback);
    }

    @Override
    public ExecutableJsonQuery deepClone() {
        ExecutableJsonQuery clone = new ExecutableJsonQuery();

        if (this.mQuery != null) {
            clone.mQuery = this.mQuery.deepClone();
        }

        // No need to clone table
        clone.mTable = this.mTable;

        return clone;
    }

    @Override
    public QueryNode getQueryNode() {
        return this.mQuery.getQueryNode();
    }

    @Override
    public void setQueryNode(QueryNode queryNode) {
        this.mQuery.setQueryNode(queryNode);
    }

    @Override
    public boolean hasInlineCount() {
        return this.mQuery.hasInlineCount();
    }

    @Override
    public boolean hasDeleted() {
        return this.mQuery.hasDeleted();
    }

    @Override
    public List<Pair<String, QueryOrder>> getOrderBy() {
        return this.mQuery.getOrderBy();
    }

    @Override
    public List<String> getProjection() {
        return this.mQuery.getProjection();
    }

    @Override
    public List<Pair<String, String>> getUserDefinedParameters() {
        return this.mQuery.getUserDefinedParameters();
    }

    @Override
    public int getTop() {
        return this.mQuery.getTop();
    }

    @Override
    public int getSkip() {
        return this.mQuery.getSkip();
    }

    @Override
    public String getTableName() {
        return this.mQuery.getTableName();
    }

    @Override
    public ExecutableJsonQuery tableName(String tableName) {
        this.mQuery.tableName(tableName);
        return this;
    }

    /**
     * * Row Operations ***
     */

    @Override
    public ExecutableJsonQuery parameter(String parameter, String value) {
        this.mQuery.parameter(parameter, value);
        return this;
    }

    @Override
    public ExecutableJsonQuery orderBy(String field, QueryOrder order) {
        this.mQuery.orderBy(field, order);
        return this;
    }

    @Override
    public ExecutableJsonQuery top(int top) {
        this.mQuery.top(top);
        return this;
    }

    @Override
    public ExecutableJsonQuery skip(int skip) {
        this.mQuery.skip(skip);
        return this;
    }

    @Override
    public ExecutableJsonQuery includeInlineCount() {
        this.mQuery.includeInlineCount();
        return this;
    }

    @Override
    public ExecutableJsonQuery removeInlineCount() {
        this.mQuery.removeInlineCount();
        return this;
    }


    @Override
    public ExecutableJsonQuery includeDeleted() {
        this.mQuery.includeDeleted();

        return this;
    }

    @Override
    public ExecutableJsonQuery removeDeleted() {
        this.mQuery.removeDeleted();

        return this;
    }

    @Override
    public ExecutableJsonQuery select(String... fields) {
        this.mQuery.select(fields);
        return this;
    }

    /**
     * * Query Operations ***
     */

    @Override
    public ExecutableJsonQuery field(String fieldName) {
        this.mQuery.field(fieldName);
        return this;
    }

    @Override
    public ExecutableJsonQuery val(Number number) {
        this.mQuery.val(number);
        return this;
    }

    @Override
    public ExecutableJsonQuery val(boolean val) {
        this.mQuery.val(val);
        return this;
    }

    @Override
    public ExecutableJsonQuery val(String s) {
        this.mQuery.val(s);
        return this;
    }

    @Override
    public ExecutableJsonQuery val(Date date) {
        this.mQuery.val(date);
        return this;
    }

    /**
     * *** Logical Operators *****
     */

    @Override
    public ExecutableJsonQuery and() {
        this.mQuery.and();
        return this;
    }

    @Override
    public ExecutableJsonQuery and(Query otherQuery) {
        this.mQuery.and(otherQuery);
        return this;
    }

    @Override
    public ExecutableJsonQuery or() {
        this.mQuery.or();
        return this;
    }

    @Override
    public ExecutableJsonQuery or(Query otherQuery) {
        this.mQuery.or(otherQuery);
        return this;
    }

    @Override
    public ExecutableJsonQuery not() {
        this.mQuery.not();
        return this;
    }

    @Override
    public ExecutableJsonQuery not(Query otherQuery) {
        this.mQuery.not(otherQuery);
        return this;
    }

    @Override
    public ExecutableJsonQuery not(boolean booleanValue) {
        this.mQuery.not(booleanValue);
        return this;
    }

    /**
     * *** Comparison Operators *****
     */

    @Override
    public ExecutableJsonQuery ge() {
        this.mQuery.ge();
        return this;
    }

    @Override
<<<<<<< HEAD
=======
    public ExecutableJsonQuery ge(String stringValue) {
        this.mQuery.ge(stringValue);
        return this;
    }

    @Override
>>>>>>> eb42eaf9
    public ExecutableJsonQuery ge(Query otherQuery) {
        this.mQuery.ge(otherQuery);
        return this;
    }

    @Override
    public ExecutableJsonQuery ge(Number numberValue) {
        this.mQuery.ge(numberValue);
        return this;
    }

    @Override
    public ExecutableJsonQuery ge(Date dateValue) {
        this.mQuery.ge(dateValue);
        return this;
    }

    @Override
    public ExecutableJsonQuery le() {
        this.mQuery.le();
        return this;
    }

    @Override
    public ExecutableJsonQuery le(Query otherQuery) {
        this.mQuery.le(otherQuery);
        return this;
    }

    @Override
    public ExecutableJsonQuery le(Number numberValue) {
        this.mQuery.le(numberValue);
        return this;
    }

    @Override
    public ExecutableJsonQuery le(Date dateValue) {
        this.mQuery.le(dateValue);
        return this;
    }

    @Override
    public ExecutableJsonQuery gt() {
        this.mQuery.gt();
        return this;
    }

    @Override
    public ExecutableJsonQuery gt(Query otherQuery) {
        this.mQuery.gt(otherQuery);
        return this;
    }

    @Override
    public ExecutableJsonQuery gt(Number numberValue) {
        this.mQuery.gt(numberValue);
        return this;
    }

    @Override
    public ExecutableJsonQuery gt(Date dateValue) {
        this.mQuery.gt(dateValue);
        return this;
    }

    @Override
<<<<<<< HEAD
=======
    public ExecutableJsonQuery gt(String stringValue) {
        this.mQuery.gt(stringValue);
        return this;
    }

    @Override
>>>>>>> eb42eaf9
    public ExecutableJsonQuery lt() {
        this.mQuery.lt();
        return this;
    }

    @Override
    public ExecutableJsonQuery lt(Query otherQuery) {
        this.mQuery.lt(otherQuery);
        return this;
    }

    @Override
    public ExecutableJsonQuery lt(Number numberValue) {
        this.mQuery.lt(numberValue);
        return this;
    }

    @Override
    public ExecutableJsonQuery lt(Date dateValue) {
        this.mQuery.lt(dateValue);
        return this;
    }

    @Override
    public ExecutableJsonQuery eq() {
        this.mQuery.eq();
        return this;
    }

    @Override
    public ExecutableJsonQuery eq(Query otherQuery) {
        this.mQuery.eq(otherQuery);
        return this;
    }

    @Override
    public ExecutableJsonQuery eq(Number numberValue) {
        this.mQuery.eq(numberValue);
        return this;
    }

    @Override
    public ExecutableJsonQuery eq(boolean booleanValue) {
        this.mQuery.eq(booleanValue);
        return this;
    }

    @Override
    public ExecutableJsonQuery eq(String stringValue) {
        this.mQuery.eq(stringValue);
        return this;
    }

    @Override
    public ExecutableJsonQuery eq(Date dateValue) {
        this.mQuery.eq(dateValue);
        return this;
    }

    @Override
    public ExecutableJsonQuery ne() {
        this.mQuery.ne();
        return this;
    }

    @Override
    public ExecutableJsonQuery ne(Query otherQuery) {
        this.mQuery.ne(otherQuery);
        return this;
    }

    @Override
    public ExecutableJsonQuery ne(Number numberValue) {
        this.mQuery.ne(numberValue);
        return this;
    }

    @Override
    public ExecutableJsonQuery ne(boolean booleanValue) {
        this.mQuery.ne(booleanValue);
        return this;
    }

    @Override
    public ExecutableJsonQuery ne(String stringValue) {
        this.mQuery.ne(stringValue);
        return this;
    }

    @Override
    public ExecutableJsonQuery ne(Date dateValue) {
        this.mQuery.ne(dateValue);
        return this;
    }

    /**
     * *** Arithmetic Operators *****
     */

    @Override
    public ExecutableJsonQuery add() {
        this.mQuery.add();
        return this;
    }

    @Override
    public ExecutableJsonQuery add(Query otherQuery) {
        this.mQuery.add(otherQuery);
        return this;
    }

    @Override
    public ExecutableJsonQuery add(Number val) {
        this.mQuery.add(val);
        return this;
    }

    @Override
    public ExecutableJsonQuery sub() {
        this.mQuery.sub();
        return this;
    }

    @Override
    public ExecutableJsonQuery sub(Query otherQuery) {
        this.mQuery.sub(otherQuery);
        return this;
    }

    @Override
    public ExecutableJsonQuery sub(Number val) {
        this.mQuery.sub(val);
        return this;
    }

    @Override
    public ExecutableJsonQuery mul() {
        this.mQuery.mul();
        return this;
    }

    @Override
    public ExecutableJsonQuery mul(Query otherQuery) {
        this.mQuery.mul(otherQuery);
        return this;
    }

    @Override
    public ExecutableJsonQuery mul(Number val) {
        this.mQuery.mul(val);
        return this;
    }

    @Override
    public ExecutableJsonQuery div() {
        this.mQuery.div();
        return this;
    }

    @Override
    public ExecutableJsonQuery div(Query otherQuery) {
        this.mQuery.div(otherQuery);
        return this;
    }

    @Override
    public ExecutableJsonQuery div(Number val) {
        this.mQuery.div(val);
        return this;
    }

    @Override
    public ExecutableJsonQuery mod() {
        this.mQuery.mod();
        return this;
    }

    @Override
    public ExecutableJsonQuery mod(Query otherQuery) {
        this.mQuery.mod(otherQuery);
        return this;
    }

    @Override
    public ExecutableJsonQuery mod(Number val) {
        this.mQuery.mod(val);
        return this;
    }

    /**
     * *** Date Operators *****
     */

    @Override
    public ExecutableJsonQuery year(Query otherQuery) {
        this.mQuery.year(otherQuery);
        return this;
    }

    @Override
    public ExecutableJsonQuery year(String field) {
        this.mQuery.year(field);
        return this;
    }

    @Override
    public ExecutableJsonQuery month(Query otherQuery) {
        this.mQuery.month(otherQuery);
        return this;
    }

    @Override
    public ExecutableJsonQuery month(String field) {
        this.mQuery.month(field);
        return this;
    }

    @Override
    public ExecutableJsonQuery day(Query otherQuery) {
        this.mQuery.day(otherQuery);
        return this;
    }

    @Override
    public ExecutableJsonQuery day(String field) {
        this.mQuery.day(field);
        return this;
    }

    @Override
    public ExecutableJsonQuery hour(Query otherQuery) {
        this.mQuery.hour(otherQuery);
        return this;
    }

    @Override
    public ExecutableJsonQuery hour(String field) {
        this.mQuery.hour(field);
        return this;
    }

    @Override
    public ExecutableJsonQuery minute(Query otherQuery) {
        this.mQuery.minute(otherQuery);
        return this;
    }

    @Override
    public ExecutableJsonQuery minute(String field) {
        this.mQuery.minute(field);
        return this;
    }

    @Override
    public ExecutableJsonQuery second(Query otherQuery) {
        this.mQuery.second(otherQuery);
        return this;
    }

    @Override
    public ExecutableJsonQuery second(String field) {
        this.mQuery.second(field);
        return this;
    }

    /**
     * *** Math Functions *****
     */

    @Override
    public ExecutableJsonQuery floor(Query otherQuery) {
        this.mQuery.floor(otherQuery);
        return this;
    }

    @Override
    public ExecutableJsonQuery ceiling(Query otherQuery) {
        this.mQuery.ceiling(otherQuery);
        return this;
    }

    @Override
    public ExecutableJsonQuery round(Query otherQuery) {
        this.mQuery.round(otherQuery);
        return this;
    }

    /**
     * *** String Operators *****
     */

    @Override
    public ExecutableJsonQuery toLower(Query exp) {
        this.mQuery.toLower(exp);
        return this;
    }

    @Override
    public ExecutableJsonQuery toLower(String field) {
        this.mQuery.toLower(field);
        return this;
    }

    @Override
    public ExecutableJsonQuery toUpper(Query exp) {
        this.mQuery.toUpper(exp);
        return this;
    }

    @Override
    public ExecutableJsonQuery toUpper(String field) {
        this.mQuery.toUpper(field);
        return this;
    }

    @Override
    public ExecutableJsonQuery length(Query exp) {
        this.mQuery.length(exp);
        return this;
    }

    @Override
    public ExecutableJsonQuery length(String field) {
        this.mQuery.length(field);
        return this;
    }

    @Override
    public ExecutableJsonQuery trim(Query exp) {
        this.mQuery.trim(exp);
        return this;
    }

    @Override
    public ExecutableJsonQuery trim(String field) {
        this.mQuery.trim(field);
        return this;
    }

    @Override
    public ExecutableJsonQuery startsWith(Query field, Query start) {
        this.mQuery.startsWith(field, start);
        return this;
    }

    @Override
    public ExecutableJsonQuery startsWith(String field, String start) {
        this.mQuery.startsWith(field, start);
        return this;
    }

    @Override
    public ExecutableJsonQuery endsWith(Query field, Query end) {
        this.mQuery.endsWith(field, end);
        return this;
    }

    @Override
    public ExecutableJsonQuery endsWith(String field, String end) {
        this.mQuery.endsWith(field, end);
        return this;
    }

    @Override
    public ExecutableJsonQuery subStringOf(Query str1, Query str2) {
        this.mQuery.subStringOf(str1, str2);
        return this;
    }

    @Override
    public ExecutableJsonQuery subStringOf(String str, String field) {
        this.mQuery.subStringOf(str, field);
        return this;
    }

    @Override
    public ExecutableJsonQuery concat(Query str1, Query str2) {
        this.mQuery.concat(str1, str2);
        return this;
    }

    @Override
    public ExecutableJsonQuery concat(Query str1, String str2) {
        this.mQuery.concat(str1, str2);
        return this;
    }

    @Override
    public ExecutableJsonQuery indexOf(Query haystack, Query needle) {
        this.mQuery.indexOf(haystack, needle);
        return this;
    }

    @Override
    public ExecutableJsonQuery indexOf(String field, String needle) {
        this.mQuery.indexOf(field, needle);
        return this;
    }

    @Override
    public ExecutableJsonQuery subString(Query str, Query pos) {
        this.mQuery.subString(str, pos);
        return this;
    }

    @Override
    public ExecutableJsonQuery subString(String field, int pos) {
        this.mQuery.subString(field, pos);
        return this;
    }

    @Override
    public ExecutableJsonQuery subString(Query str, Query pos, Query length) {
        this.mQuery.subString(str, pos, length);
        return this;
    }

    @Override
    public ExecutableJsonQuery subString(String field, int pos, int length) {
        this.mQuery.subString(field, pos, length);
        return this;
    }

    @Override
    public ExecutableJsonQuery replace(Query str, Query find, Query replace) {
        this.mQuery.replace(str, find, replace);
        return this;
    }

    @Override
    public ExecutableJsonQuery replace(String field, String find, String replace) {
        this.mQuery.replace(field, find, replace);
        return this;
    }
}<|MERGE_RESOLUTION|>--- conflicted
+++ resolved
@@ -323,15 +323,12 @@
     }
 
     @Override
-<<<<<<< HEAD
-=======
     public ExecutableJsonQuery ge(String stringValue) {
         this.mQuery.ge(stringValue);
         return this;
     }
 
     @Override
->>>>>>> eb42eaf9
     public ExecutableJsonQuery ge(Query otherQuery) {
         this.mQuery.ge(otherQuery);
         return this;
@@ -398,15 +395,12 @@
     }
 
     @Override
-<<<<<<< HEAD
-=======
     public ExecutableJsonQuery gt(String stringValue) {
         this.mQuery.gt(stringValue);
         return this;
     }
 
     @Override
->>>>>>> eb42eaf9
     public ExecutableJsonQuery lt() {
         this.mQuery.lt();
         return this;
