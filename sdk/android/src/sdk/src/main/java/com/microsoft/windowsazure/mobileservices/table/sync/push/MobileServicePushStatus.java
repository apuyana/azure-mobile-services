--- conflicted
+++ resolved
@@ -39,37 +39,6 @@
      * errors.
      */
     Complete(0),
-<<<<<<< HEAD
-
-    /**
-     * Push was aborted due to network error.
-     */
-    CancelledByNetworkError(1),
-
-    /**
-     * Push was aborted due to authentication error.
-     */
-    CancelledByAuthenticationError(2),
-
-    /**
-     * Push was aborted due to error from local store.
-     */
-    CancelledByLocalStoreError(3),
-
-    /**
-     * Push failed due to an internal error.
-     */
-    InternalError(Integer.MAX_VALUE);
-    private static final Map<Integer, MobileServicePushStatus> mValuesMap;
-    static {
-        mValuesMap = new HashMap<Integer, MobileServicePushStatus>(4);
-        mValuesMap.put(0, MobileServicePushStatus.Complete);
-        mValuesMap.put(1, MobileServicePushStatus.CancelledByNetworkError);
-        mValuesMap.put(2, MobileServicePushStatus.CancelledByAuthenticationError);
-        mValuesMap.put(3, MobileServicePushStatus.CancelledByLocalStoreError);
-        mValuesMap.put(Integer.MAX_VALUE, MobileServicePushStatus.InternalError);
-    }
-=======
 
     /**
      * Push was aborted due to network error.
@@ -101,7 +70,6 @@
         mValuesMap.put(Integer.MAX_VALUE, MobileServicePushStatus.InternalError);
     }
 
->>>>>>> eb42eaf9
     private final int mValue;
 
     private MobileServicePushStatus(int value) {
