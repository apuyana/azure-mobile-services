/*
Copyright (c) Microsoft Open Technologies, Inc.
All Rights Reserved
Apache 2.0 License

   Licensed under the Apache License, Version 2.0 (the "License");
   you may not use this file except in compliance with the License.
   You may obtain a copy of the License at

     http://www.apache.org/licenses/LICENSE-2.0

   Unless required by applicable law or agreed to in writing, software
   distributed under the License is distributed on an "AS IS" BASIS,
   WITHOUT WARRANTIES OR CONDITIONS OF ANY KIND, either express or implied.
   See the License for the specific language governing permissions and
   limitations under the License.

See the Apache Version 2.0 License for specific language governing permissions and limitations under the License.
 */
/*
 * MobileServiceTable.java
 */

package com.microsoft.windowsazure.mobileservices.table;

import java.lang.reflect.Field;
import java.util.EnumSet;
import java.util.List;

import android.util.Pair;

import com.google.common.util.concurrent.FutureCallback;
import com.google.common.util.concurrent.Futures;
import com.google.common.util.concurrent.ListenableFuture;
import com.google.common.util.concurrent.SettableFuture;
import com.google.gson.Gson;
import com.google.gson.JsonElement;
import com.google.gson.JsonObject;
import com.microsoft.windowsazure.mobileservices.MobileServiceClient;
import com.microsoft.windowsazure.mobileservices.MobileServiceException;
import com.microsoft.windowsazure.mobileservices.MobileServiceList;
import com.microsoft.windowsazure.mobileservices.table.query.Query;
import com.microsoft.windowsazure.mobileservices.table.serialization.JsonEntityParser;

/**
 * Represents a Mobile Service Table
 */
public final class MobileServiceTable<E> extends MobileServiceTableBase<MobileServiceList<E>> {

	private MobileServiceJsonTable mInternalTable;

	private Class<E> mClazz;

	/**
	 * Constructor for MobileServiceTable
	 * 
	 * @param name
	 *            The name of the represented table
	 * @param client
	 *            The MobileServiceClient used to invoke table operations
	 */
	public MobileServiceTable(String name, MobileServiceClient client, Class<E> clazz) {
		initialize(name, client);

		mInternalTable = new MobileServiceJsonTable(name, client);
		mClazz = clazz;

		mSystemProperties = getSystemProperties(clazz);
		mInternalTable.setSystemProperties(mSystemProperties);
	}

	public EnumSet<MobileServiceSystemProperty> getSystemProperties() {
		return mInternalTable.getSystemProperties();
	}

	public void setSystemProperties(EnumSet<MobileServiceSystemProperty> systemProperties) {
		this.mSystemProperties = systemProperties;
		this.mInternalTable.setSystemProperties(systemProperties);
	}

	/**
	 * Executes a query to retrieve all the table rows
	 * 
<<<<<<< HEAD
	 * @throws MobileServiceException
	 */
	public ListenableFuture<MobileServiceList<E>> execute() throws MobileServiceException {
=======
	 * @param callback
	 *            Callback to invoke when the operation is completed
	 */
	public ListenableFuture<MobileServiceList<E>> execute() {
>>>>>>> 77ab6132
		// mInternalTable.execute(new ParseResultTableQueryCallback(callback));
		final SettableFuture<MobileServiceList<E>> future = SettableFuture.create();
		ListenableFuture<JsonElement> internalFuture = mInternalTable.execute();
		Futures.addCallback(internalFuture, new FutureCallback<JsonElement>() {
			@Override
			public void onFailure(Throwable exc) {
				future.setException(exc);
			}

			@Override
			public void onSuccess(JsonElement result) {
				try {
					if (result.isJsonObject()) {
						JsonObject jsonObject = result.getAsJsonObject();

						int count = jsonObject.get("count").getAsInt();
						JsonElement elements = jsonObject.get("results");

						List<E> list = parseResults(elements);
						future.set(new MobileServiceList<E>(list, count));
					} else {
						List<E> list = parseResults(result);
						future.set(new MobileServiceList<E>(list, list.size()));
					}
				} catch (Exception e) {
					future.setException(e);
				}
			}
		});

		return future;
	}

	/**
	 * Executes a query to retrieve all the table rows
	 * 
<<<<<<< HEAD
	 * @param query
	 *            The Query instance to execute
	 * @throws MobileServiceException
	 */
	public ListenableFuture<MobileServiceList<E>> execute(Query query) throws MobileServiceException {
=======
	 * @param callback
	 *            Callback to invoke when the operation is completed
	 */
	public void execute(final TableQueryCallback<MobileServiceList<E>> callback) {

		ListenableFuture<MobileServiceList<E>> executeFuture = execute();

		Futures.addCallback(executeFuture, new FutureCallback<MobileServiceList<E>>() {
			@Override
			public void onFailure(Throwable exception) {
				if (exception instanceof Exception) {
					callback.onCompleted(null, 0, (Exception) exception, MobileServiceException.getServiceResponse(exception));
				}
			}

			@Override
			public void onSuccess(MobileServiceList<E> result) {
				callback.onCompleted(result, result.size(), null, null);
			}
		});
	}

	/**
	 * Executes a query to retrieve all the table rows
	 * 
	 * @param query
	 *            The MobileServiceQuery instance to execute
	 * @param callback
	 *            Callback to invoke when the operation is completed
	 */
	public ListenableFuture<MobileServiceList<E>> execute(MobileServiceQuery<?> query) {
>>>>>>> 77ab6132
		// mInternalTable.execute(query, new
		// ParseResultTableQueryCallback(callback));

		final SettableFuture<MobileServiceList<E>> future = SettableFuture.create();
		ListenableFuture<JsonElement> internalFuture = mInternalTable.execute(query);
		Futures.addCallback(internalFuture, new FutureCallback<JsonElement>() {
			@Override
			public void onFailure(Throwable exc) {
				future.setException(exc);
			}

			@Override
			public void onSuccess(JsonElement result) {
				try {
					if (result.isJsonObject()) {
						JsonObject jsonObject = result.getAsJsonObject();

						int count = jsonObject.get("count").getAsInt();
						JsonElement elements = jsonObject.get("results");

						List<E> list = parseResults(elements);
						future.set(new MobileServiceList<E>(list, count));
					} else {
						List<E> list = parseResults(result);
						future.set(new MobileServiceList<E>(list, list.size()));
					}
				} catch (Exception e) {
					future.setException(e);
				}
			}
		});

		return future;
	}

	/**
<<<<<<< HEAD
=======
	 * Executes a query to retrieve all the table rows
	 * 
	 * @param query
	 *            The MobileServiceQuery instance to execute
	 * @param callback
	 *            Callback to invoke when the operation is completed
	 */
	public void execute(MobileServiceQuery<?> query, final TableQueryCallback<MobileServiceList<E>> callback) {

		ListenableFuture<MobileServiceList<E>> executeFuture = execute(query);

		Futures.addCallback(executeFuture, new FutureCallback<MobileServiceList<E>>() {
			@Override
			public void onFailure(Throwable exception) {
				if (exception instanceof Exception) {
					callback.onCompleted(null, 0, (Exception) exception, MobileServiceException.getServiceResponse(exception));
				}
			}

			@Override
			public void onSuccess(MobileServiceList<E> result) {
				callback.onCompleted(result, result.size(), null, null);
			}
		});
	}

	/**
>>>>>>> 77ab6132
	 * Looks up a row in the table. Deserializes the row using the given class.
	 * 
	 * @param id
	 *            The id of the row
	 * @param clazz
	 *            The class used to deserialize the row
	 * @param callback
	 *            Callback to invoke after the operation is completed
	 */
	public ListenableFuture<E> lookUp(Object id) {

		// mInternalTable.lookUp(id, null, new
		// ParseResultOperationCallback(callback));

<<<<<<< HEAD
		return lookUp(id, null);
=======
		return lookUp(id, (List<Pair<String, String>>) null);
	}

	/**
	 * Looks up a row in the table. Deserializes the row using the given class.
	 * 
	 * @param id
	 *            The id of the row
	 * @param clazz
	 *            The class used to deserialize the row
	 * @param callback
	 *            Callback to invoke after the operation is completed
	 */
	public void lookUp(Object id, final TableOperationCallback<E> callback) {

		ListenableFuture<E> lookUpFuture = lookUp(id);

		Futures.addCallback(lookUpFuture, new FutureCallback<E>() {
			@Override
			public void onFailure(Throwable exception) {
				if (exception instanceof Exception) {
					callback.onCompleted(null, (Exception) exception, MobileServiceException.getServiceResponse(exception));
				}
			}

			@Override
			public void onSuccess(E result) {
				callback.onCompleted(result, null, null);
			}
		});
>>>>>>> 77ab6132
	}

	/**
	 * Looks up a row in the table. Deserializes the row using the given class.
	 * 
	 * @param id
	 *            The id of the row
	 * @param clazz
	 *            The class used to deserialize the row
	 * @param parameters
	 *            A list of user-defined parameters and values to include in the
	 *            request URI query string
	 * @param callback
	 *            Callback to invoke after the operation is completed
	 */
	public ListenableFuture<E> lookUp(Object id, List<Pair<String, String>> parameters) {

		// mInternalTable.lookUp(id, parameters, new
		// ParseResultOperationCallback(callback));
		final SettableFuture<E> future = SettableFuture.create();

<<<<<<< HEAD
		ListenableFuture<JsonObject> internalFuture = mInternalTable.lookUp(id, parameters);
=======
		ListenableFuture<JsonElement> internalFuture = mInternalTable.lookUp(id, parameters);
>>>>>>> 77ab6132
		Futures.addCallback(internalFuture, new FutureCallback<JsonElement>() {
			@Override
			public void onFailure(Throwable exc) {
				if (exc instanceof MobileServicePreconditionFailedExceptionBase) {
					MobileServicePreconditionFailedExceptionBase ex = (MobileServicePreconditionFailedExceptionBase) exc;

					E entity = null;

					try {
						entity = parseResults(ex.getValue()).get(0);
					} catch (Exception e) {
					}

					future.setException(new MobileServicePreconditionFailedException(ex, entity));
				} else {
					future.setException(exc);
				}
			}

			@Override
			public void onSuccess(JsonElement result) {
				try {
					future.set(parseResults(result).get(0));
				} catch (Exception e) {
					future.setException(e);
				}
			}
		});

		return future;
	}

	/**
<<<<<<< HEAD
=======
	 * Looks up a row in the table. Deserializes the row using the given class.
	 * 
	 * @param id
	 *            The id of the row
	 * @param clazz
	 *            The class used to deserialize the row
	 * @param parameters
	 *            A list of user-defined parameters and values to include in the
	 *            request URI query string
	 * @param callback
	 *            Callback to invoke after the operation is completed
	 */
	public void lookUp(Object id, List<Pair<String, String>> parameters, final TableOperationCallback<E> callback) {

		ListenableFuture<E> lookUpFuture = lookUp(id, parameters);

		Futures.addCallback(lookUpFuture, new FutureCallback<E>() {
			@Override
			public void onFailure(Throwable exception) {
				if (exception instanceof Exception) {
					callback.onCompleted(null, (Exception) exception, MobileServiceException.getServiceResponse(exception));
				}
			}

			@Override
			public void onSuccess(E result) {
				callback.onCompleted(result, null, null);
			}
		});
	}

	/**
>>>>>>> 77ab6132
	 * Inserts an entity into a Mobile Service Table
	 * 
	 * @param element
	 *            The entity to insert
	 * @param callback
	 *            Callback to invoke when the operation is completed
	 */
	public ListenableFuture<E> insert(final E element) {
<<<<<<< HEAD
		return this.insert(element, null);
=======
		return this.insert(element, (List<Pair<String, String>>) null);
	}

	/**
	 * Inserts an entity into a Mobile Service Table
	 * 
	 * @param element
	 *            The entity to insert
	 * @param callback
	 *            Callback to invoke when the operation is completed
	 */
	public void insert(final E element, final TableOperationCallback<E> callback) {
		this.insert(element, null, callback);
>>>>>>> 77ab6132
	}

	/**
	 * Inserts an entity into a Mobile Service Table
	 * 
	 * @param element
	 *            The entity to insert
	 * @param parameters
	 *            A list of user-defined parameters and values to include in the
	 *            request URI query string
	 * @param callback
	 *            Callback to invoke when the operation is completed
	 */
	public ListenableFuture<E> insert(final E element, List<Pair<String, String>> parameters) {
		final SettableFuture<E> future = SettableFuture.create();
		JsonObject json = null;
		try {
			json = mClient.getGsonBuilder().create().toJsonTree(element).getAsJsonObject();
		} catch (IllegalArgumentException e) {
			future.setException(e);
			/*
			 * if (callback != null) { callback.onCompleted(null, e, null); }
			 */

			return future;
		}

		Class<?> idClazz = getIdPropertyClass(element.getClass());

		if (idClazz != null && !isIntegerClass(idClazz)) {
			json = removeSystemProperties(json);
		}

		// mInternalTable.insert(json, parameters, new
		// ParseResultOperationCallback(callback, element));

		ListenableFuture<JsonObject> internalFuture = mInternalTable.insert(json, parameters);
		Futures.addCallback(internalFuture, new FutureCallback<JsonElement>() {
			@Override
			public void onFailure(Throwable exc) {
				if (exc instanceof MobileServicePreconditionFailedExceptionBase) {
					MobileServicePreconditionFailedExceptionBase ex = (MobileServicePreconditionFailedExceptionBase) exc;

					E entity = null;

					try {
						entity = parseResults(ex.getValue()).get(0);

						if (entity != null && element != null) {
							copyFields(entity, element);
							entity = element;
						}
					} catch (Exception e) {
					}

					future.setException(new MobileServicePreconditionFailedException(ex, entity));

				} else {
					future.setException(exc);
				}
			}

			@Override
			public void onSuccess(JsonElement result) {
				E entity = null;
				try {
					entity = parseResults(result).get(0);
					if (entity != null && element != null) {
						copyFields(entity, element);
						entity = element;
					}
					future.set(entity);
				} catch (Exception e) {
					future.setException(e);
				}
			}
		});

		return future;
	}

	/**
<<<<<<< HEAD
=======
	 * Inserts an entity into a Mobile Service Table
	 * 
	 * @param element
	 *            The entity to insert
	 * @param parameters
	 *            A list of user-defined parameters and values to include in the
	 *            request URI query string
	 * @param callback
	 *            Callback to invoke when the operation is completed
	 */
	public void insert(final E element, List<Pair<String, String>> parameters, final TableOperationCallback<E> callback) {

		ListenableFuture<E> insertFuture = insert(element, parameters);

		Futures.addCallback(insertFuture, new FutureCallback<E>() {
			@Override
			public void onFailure(Throwable exception) {
				if (exception instanceof Exception) {
					callback.onCompleted(null, (Exception) exception, MobileServiceException.getServiceResponse(exception));
				}
			}

			@Override
			public void onSuccess(E result) {
				callback.onCompleted(result, null, null);
			}
		});
	}

	/**
>>>>>>> 77ab6132
	 * Updates an entity from a Mobile Service Table
	 * 
	 * @param element
	 *            The entity to update
	 * @param callback
	 *            Callback to invoke when the operation is completed
	 */
	public ListenableFuture<E> update(final E element) {
<<<<<<< HEAD
		return this.update(element, null);
=======
		return this.update(element, (List<Pair<String, String>>) null);
	}

	/**
	 * Updates an entity from a Mobile Service Table
	 * 
	 * @param element
	 *            The entity to update
	 * @param callback
	 *            Callback to invoke when the operation is completed
	 */
	public void update(final E element, final TableOperationCallback<E> callback) {
		this.update(element, null, callback);
>>>>>>> 77ab6132
	}

	/**
	 * Updates an entity from a Mobile Service Table
	 * 
	 * @param element
	 *            The entity to update
	 * @param parameters
	 *            A list of user-defined parameters and values to include in the
	 *            request URI query string
	 * @param callback
	 *            Callback to invoke when the operation is completed
	 */
	public ListenableFuture<E> update(final E element, final List<Pair<String, String>> parameters) {
		final SettableFuture<E> future = SettableFuture.create();

		JsonObject json = null;

		try {
			json = mClient.getGsonBuilder().create().toJsonTree(element).getAsJsonObject();
		} catch (IllegalArgumentException e) {
			/*
			 * if (callback != null) { callback.onCompleted(null, e, null); }
			 */
			future.setException(e);
			return future;
		}

		// mInternalTable.update(json, parameters, new
		// ParseResultOperationCallback(callback, element));

		ListenableFuture<JsonObject> internalFuture = mInternalTable.update(json, parameters);
		Futures.addCallback(internalFuture, new FutureCallback<JsonElement>() {
			@Override
			public void onFailure(Throwable exc) {
				if (exc instanceof MobileServicePreconditionFailedExceptionBase) {
					MobileServicePreconditionFailedExceptionBase ex = (MobileServicePreconditionFailedExceptionBase) exc;

					E entity = null;

					try {
						entity = parseResults(ex.getValue()).get(0);

						if (entity != null && element != null) {
							copyFields(entity, element);
							entity = element;
						}
					} catch (Exception e) {
					}

					future.setException(new MobileServicePreconditionFailedException(ex, entity));

				} else {
					future.setException(exc);
				}
			}

			@Override
			public void onSuccess(JsonElement result) {
				E entity = null;
				try {
					entity = parseResults(result).get(0);
					if (entity != null && element != null) {
						copyFields(entity, element);
						entity = element;
					}
					future.set(entity);
				} catch (Exception e) {
					future.setException(e);
				}
			}
		});

		return future;
	}

	/**
<<<<<<< HEAD
=======
	 * Updates an entity from a Mobile Service Table
	 * 
	 * @param element
	 *            The entity to update
	 * @param parameters
	 *            A list of user-defined parameters and values to include in the
	 *            request URI query string
	 * @param callback
	 *            Callback to invoke when the operation is completed
	 */
	public void update(final E element, final List<Pair<String, String>> parameters, final TableOperationCallback<E> callback) {
		
		ListenableFuture<E> updateFuture = update(element, parameters);

		Futures.addCallback(updateFuture, new FutureCallback<E>() {
			@Override
			public void onFailure(Throwable exception) {
				if (exception instanceof Exception) {
					callback.onCompleted(null, (Exception) exception, MobileServiceException.getServiceResponse(exception));
				}
			}

			@Override
			public void onSuccess(E result) {
				callback.onCompleted(result, null, null);
			}
		});
	}

	/**
>>>>>>> 77ab6132
	 * Parses the JSON object to a typed list
	 * 
	 * @param results
	 *            JSON results
	 * @return List of entities
	 */
	private List<E> parseResults(JsonElement results) {
		Gson gson = mClient.getGsonBuilder().create();
		return JsonEntityParser.parseResults(results, gson, mClazz);
	}

	/**
	 * Copy object field values from source to target object
	 * 
	 * @param source
	 *            The object to copy the values from
	 * @param target
	 *            The destination object
	 * @throws IllegalAccessException
	 * @throws IllegalArgumentException
	 */
	private void copyFields(Object source, Object target) throws IllegalArgumentException, IllegalAccessException {
		if (source != null && target != null) {
			for (Field field : source.getClass().getDeclaredFields()) {
				field.setAccessible(true);
				field.set(target, field.get(source));
			}
		}
	}

}<|MERGE_RESOLUTION|>--- conflicted
+++ resolved
@@ -81,17 +81,9 @@
 	/**
 	 * Executes a query to retrieve all the table rows
 	 * 
-<<<<<<< HEAD
 	 * @throws MobileServiceException
 	 */
 	public ListenableFuture<MobileServiceList<E>> execute() throws MobileServiceException {
-=======
-	 * @param callback
-	 *            Callback to invoke when the operation is completed
-	 */
-	public ListenableFuture<MobileServiceList<E>> execute() {
->>>>>>> 77ab6132
-		// mInternalTable.execute(new ParseResultTableQueryCallback(callback));
 		final SettableFuture<MobileServiceList<E>> future = SettableFuture.create();
 		ListenableFuture<JsonElement> internalFuture = mInternalTable.execute();
 		Futures.addCallback(internalFuture, new FutureCallback<JsonElement>() {
@@ -127,45 +119,39 @@
 	/**
 	 * Executes a query to retrieve all the table rows
 	 * 
-<<<<<<< HEAD
+	 * @deprecated use {@link execute()} instead
+	 * 
+	 * @param callback
+	 *            Callback to invoke when the operation is completed
+	 * @throws MobileServiceException
+	 */
+	public void execute(final TableQueryCallback<MobileServiceList<E>> callback) throws MobileServiceException {
+
+		ListenableFuture<MobileServiceList<E>> executeFuture = execute();
+
+		Futures.addCallback(executeFuture, new FutureCallback<MobileServiceList<E>>() {
+			@Override
+			public void onFailure(Throwable exception) {
+				if (exception instanceof Exception) {
+					callback.onCompleted(null, 0, (Exception) exception, MobileServiceException.getServiceResponse(exception));
+				}
+			}
+
+			@Override
+			public void onSuccess(MobileServiceList<E> result) {
+				callback.onCompleted(result, result.size(), null, null);
+			}
+		});
+	}
+
+	/**
+	 * Executes a query to retrieve all the table rows
+	 * 
 	 * @param query
 	 *            The Query instance to execute
 	 * @throws MobileServiceException
 	 */
 	public ListenableFuture<MobileServiceList<E>> execute(Query query) throws MobileServiceException {
-=======
-	 * @param callback
-	 *            Callback to invoke when the operation is completed
-	 */
-	public void execute(final TableQueryCallback<MobileServiceList<E>> callback) {
-
-		ListenableFuture<MobileServiceList<E>> executeFuture = execute();
-
-		Futures.addCallback(executeFuture, new FutureCallback<MobileServiceList<E>>() {
-			@Override
-			public void onFailure(Throwable exception) {
-				if (exception instanceof Exception) {
-					callback.onCompleted(null, 0, (Exception) exception, MobileServiceException.getServiceResponse(exception));
-				}
-			}
-
-			@Override
-			public void onSuccess(MobileServiceList<E> result) {
-				callback.onCompleted(result, result.size(), null, null);
-			}
-		});
-	}
-
-	/**
-	 * Executes a query to retrieve all the table rows
-	 * 
-	 * @param query
-	 *            The MobileServiceQuery instance to execute
-	 * @param callback
-	 *            Callback to invoke when the operation is completed
-	 */
-	public ListenableFuture<MobileServiceList<E>> execute(MobileServiceQuery<?> query) {
->>>>>>> 77ab6132
 		// mInternalTable.execute(query, new
 		// ParseResultTableQueryCallback(callback));
 
@@ -202,16 +188,17 @@
 	}
 
 	/**
-<<<<<<< HEAD
-=======
 	 * Executes a query to retrieve all the table rows
+	 * 
+	 * @deprecated use {@link execute(Query query)} instead
 	 * 
 	 * @param query
 	 *            The MobileServiceQuery instance to execute
 	 * @param callback
 	 *            Callback to invoke when the operation is completed
-	 */
-	public void execute(MobileServiceQuery<?> query, final TableQueryCallback<MobileServiceList<E>> callback) {
+	 * @throws MobileServiceException
+	 */
+	public void execute(Query query, final TableQueryCallback<MobileServiceList<E>> callback) throws MobileServiceException {
 
 		ListenableFuture<MobileServiceList<E>> executeFuture = execute(query);
 
@@ -231,34 +218,22 @@
 	}
 
 	/**
->>>>>>> 77ab6132
-	 * Looks up a row in the table. Deserializes the row using the given class.
+	 * Looks up a row in the table.
 	 * 
 	 * @param id
 	 *            The id of the row
-	 * @param clazz
-	 *            The class used to deserialize the row
-	 * @param callback
-	 *            Callback to invoke after the operation is completed
 	 */
 	public ListenableFuture<E> lookUp(Object id) {
-
-		// mInternalTable.lookUp(id, null, new
-		// ParseResultOperationCallback(callback));
-
-<<<<<<< HEAD
-		return lookUp(id, null);
-=======
 		return lookUp(id, (List<Pair<String, String>>) null);
 	}
 
 	/**
-	 * Looks up a row in the table. Deserializes the row using the given class.
+	 * Looks up a row in the table.
+	 * 
+	 * @deprecated use {@link lookUp(Object id)} instead
 	 * 
 	 * @param id
 	 *            The id of the row
-	 * @param clazz
-	 *            The class used to deserialize the row
 	 * @param callback
 	 *            Callback to invoke after the operation is completed
 	 */
@@ -279,33 +254,21 @@
 				callback.onCompleted(result, null, null);
 			}
 		});
->>>>>>> 77ab6132
-	}
-
-	/**
-	 * Looks up a row in the table. Deserializes the row using the given class.
+	}
+
+	/**
+	 * Looks up a row in the table.
 	 * 
 	 * @param id
 	 *            The id of the row
-	 * @param clazz
-	 *            The class used to deserialize the row
 	 * @param parameters
 	 *            A list of user-defined parameters and values to include in the
 	 *            request URI query string
-	 * @param callback
-	 *            Callback to invoke after the operation is completed
 	 */
 	public ListenableFuture<E> lookUp(Object id, List<Pair<String, String>> parameters) {
-
-		// mInternalTable.lookUp(id, parameters, new
-		// ParseResultOperationCallback(callback));
 		final SettableFuture<E> future = SettableFuture.create();
 
-<<<<<<< HEAD
 		ListenableFuture<JsonObject> internalFuture = mInternalTable.lookUp(id, parameters);
-=======
-		ListenableFuture<JsonElement> internalFuture = mInternalTable.lookUp(id, parameters);
->>>>>>> 77ab6132
 		Futures.addCallback(internalFuture, new FutureCallback<JsonElement>() {
 			@Override
 			public void onFailure(Throwable exc) {
@@ -339,14 +302,14 @@
 	}
 
 	/**
-<<<<<<< HEAD
-=======
-	 * Looks up a row in the table. Deserializes the row using the given class.
+	 * 
+	 * Looks up a row in the table.
+	 * 
+	 * @deprecated use {@link lookUp(Object id, List<Pair<String, String>>
+	 *             parameters)} instead
 	 * 
 	 * @param id
 	 *            The id of the row
-	 * @param clazz
-	 *            The class used to deserialize the row
 	 * @param parameters
 	 *            A list of user-defined parameters and values to include in the
 	 *            request URI query string
@@ -373,23 +336,19 @@
 	}
 
 	/**
->>>>>>> 77ab6132
 	 * Inserts an entity into a Mobile Service Table
 	 * 
 	 * @param element
 	 *            The entity to insert
-	 * @param callback
-	 *            Callback to invoke when the operation is completed
 	 */
 	public ListenableFuture<E> insert(final E element) {
-<<<<<<< HEAD
-		return this.insert(element, null);
-=======
 		return this.insert(element, (List<Pair<String, String>>) null);
 	}
 
 	/**
 	 * Inserts an entity into a Mobile Service Table
+	 * 
+	 * @deprecated use {@link insert(final E element)} instead
 	 * 
 	 * @param element
 	 *            The entity to insert
@@ -398,7 +357,6 @@
 	 */
 	public void insert(final E element, final TableOperationCallback<E> callback) {
 		this.insert(element, null, callback);
->>>>>>> 77ab6132
 	}
 
 	/**
@@ -481,9 +439,10 @@
 	}
 
 	/**
-<<<<<<< HEAD
-=======
 	 * Inserts an entity into a Mobile Service Table
+	 * 
+	 * @deprecated use {@link insert(final E element, List<Pair<String, String>>
+	 *             parameters)} instead
 	 * 
 	 * @param element
 	 *            The entity to insert
@@ -513,23 +472,19 @@
 	}
 
 	/**
->>>>>>> 77ab6132
 	 * Updates an entity from a Mobile Service Table
 	 * 
 	 * @param element
 	 *            The entity to update
-	 * @param callback
-	 *            Callback to invoke when the operation is completed
 	 */
 	public ListenableFuture<E> update(final E element) {
-<<<<<<< HEAD
-		return this.update(element, null);
-=======
 		return this.update(element, (List<Pair<String, String>>) null);
 	}
 
 	/**
 	 * Updates an entity from a Mobile Service Table
+	 * 
+	 * @deprecated use {@link update(final E element)} instead
 	 * 
 	 * @param element
 	 *            The entity to update
@@ -538,7 +493,6 @@
 	 */
 	public void update(final E element, final TableOperationCallback<E> callback) {
 		this.update(element, null, callback);
->>>>>>> 77ab6132
 	}
 
 	/**
@@ -616,9 +570,11 @@
 	}
 
 	/**
-<<<<<<< HEAD
-=======
+	 * 
 	 * Updates an entity from a Mobile Service Table
+	 * 
+	 * @deprecated use {@link update(final E element, final List<Pair<String,
+	 *             String>> parameters)} instead
 	 * 
 	 * @param element
 	 *            The entity to update
@@ -629,7 +585,7 @@
 	 *            Callback to invoke when the operation is completed
 	 */
 	public void update(final E element, final List<Pair<String, String>> parameters, final TableOperationCallback<E> callback) {
-		
+
 		ListenableFuture<E> updateFuture = update(element, parameters);
 
 		Futures.addCallback(updateFuture, new FutureCallback<E>() {
@@ -648,7 +604,6 @@
 	}
 
 	/**
->>>>>>> 77ab6132
 	 * Parses the JSON object to a typed list
 	 * 
 	 * @param results
@@ -678,5 +633,4 @@
 			}
 		}
 	}
-
 }