/*
Copyright (c) Microsoft Open Technologies, Inc.
All Rights Reserved
Apache 2.0 License
 
   Licensed under the Apache License, Version 2.0 (the "License");
   you may not use this file except in compliance with the License.
   You may obtain a copy of the License at
 
     http://www.apache.org/licenses/LICENSE-2.0
 
   Unless required by applicable law or agreed to in writing, software
   distributed under the License is distributed on an "AS IS" BASIS,
   WITHOUT WARRANTIES OR CONDITIONS OF ANY KIND, either express or implied.
   See the License for the specific language governing permissions and
   limitations under the License.
 
See the Apache Version 2.0 License for specific language governing permissions and limitations under the License.
 */

/**
 * MobileServiceClient.java
 */
package com.microsoft.windowsazure.mobileservices;

import java.io.UnsupportedEncodingException;
import java.lang.reflect.Array;
import java.lang.reflect.Field;
import java.lang.reflect.Modifier;
import java.lang.reflect.Type;
import java.net.MalformedURLException;
import java.net.URL;
import java.util.ArrayList;
import java.util.Date;
import java.util.List;

import org.apache.http.client.methods.HttpDelete;
import org.apache.http.client.methods.HttpGet;
import org.apache.http.client.methods.HttpPost;
import org.apache.http.client.methods.HttpPut;
import org.apache.http.protocol.HTTP;

import android.accounts.Account;
import android.accounts.AccountManager;
import android.accounts.AccountManagerCallback;
import android.accounts.AccountManagerFuture;
import android.app.Activity;
import android.content.Context;
import android.net.Uri;
import android.os.Bundle;
import android.util.Pair;

import com.google.common.util.concurrent.FutureCallback;
import com.google.common.util.concurrent.Futures;
import com.google.common.util.concurrent.ListenableFuture;
import com.google.common.util.concurrent.SettableFuture;
import com.google.gson.GsonBuilder;
import com.google.gson.JsonDeserializer;
import com.google.gson.JsonElement;
import com.google.gson.JsonObject;
import com.google.gson.JsonParser;
import com.google.gson.JsonSerializer;
import com.google.gson.annotations.SerializedName;
import com.microsoft.windowsazure.mobileservices.authentication.LoginManager;
import com.microsoft.windowsazure.mobileservices.authentication.MobileServiceAuthenticationProvider;
import com.microsoft.windowsazure.mobileservices.authentication.MobileServiceUser;
import com.microsoft.windowsazure.mobileservices.http.AndroidHttpClientFactory;
import com.microsoft.windowsazure.mobileservices.http.AndroidHttpClientFactoryImpl;
import com.microsoft.windowsazure.mobileservices.http.HttpPatch;
import com.microsoft.windowsazure.mobileservices.http.MobileServiceConnection;
import com.microsoft.windowsazure.mobileservices.http.NextServiceFilterCallback;
import com.microsoft.windowsazure.mobileservices.http.RequestAsyncTask;
import com.microsoft.windowsazure.mobileservices.http.ServiceFilter;
import com.microsoft.windowsazure.mobileservices.http.ServiceFilterRequest;
import com.microsoft.windowsazure.mobileservices.http.ServiceFilterRequestImpl;
import com.microsoft.windowsazure.mobileservices.http.ServiceFilterResponse;
import com.microsoft.windowsazure.mobileservices.notifications.MobileServicePush;
import com.microsoft.windowsazure.mobileservices.table.MobileServiceJsonTable;
import com.microsoft.windowsazure.mobileservices.table.MobileServiceTable;
import com.microsoft.windowsazure.mobileservices.table.serialization.DateSerializer;
import com.microsoft.windowsazure.mobileservices.table.serialization.JsonEntityParser;
import com.microsoft.windowsazure.mobileservices.table.serialization.LongSerializer;
import com.microsoft.windowsazure.mobileservices.table.sync.MobileServiceJsonSyncTable;
import com.microsoft.windowsazure.mobileservices.table.sync.MobileServiceSyncContext;
import com.microsoft.windowsazure.mobileservices.table.sync.MobileServiceSyncTable;

/**
 * Entry-point for Microsoft Azure Mobile Services interactions
 */
public class MobileServiceClient {
	/**
	 * LoginManager used for login methods
	 */
	private LoginManager mLoginManager;

	/**
	 * Mobile Service application key
	 */
	private String mAppKey;

	/**
	 * Mobile Service URL
	 */
	private URL mAppUrl;

	/**
	 * Flag to indicate that a login operation is in progress
	 */
	private boolean mLoginInProgress;

	/**
	 * The current authenticated user
	 */
	private MobileServiceUser mCurrentUser;

	/**
	 * Service filter to execute the request
	 */
	private ServiceFilter mServiceFilter;

	/**
	 * GsonBuilder used to in JSON Serialization/Deserialization
	 */
	private GsonBuilder mGsonBuilder;

	/**
	 * Context where the MobileServiceClient is created
	 */
	private Context mContext;

	/**
	 * AndroidHttpClientFactory used for request execution
	 */
	private AndroidHttpClientFactory mAndroidHttpClientFactory;

	/**
	 * MobileServicePush used for push notifications
	 */
	private MobileServicePush mPush;

	/**
	 * MobileServiceSyncContext used for synchronization between local and
	 * remote databases.
	 */
	private MobileServiceSyncContext mSyncContext;

	/**
	 * UTF-8 encoding
	 */
	public static final String UTF8_ENCODING = "UTF-8";

	/**
	 * Custom API Url
	 */
	private static final String CUSTOM_API_URL = "api/";

	/**
	 * PNS API Url
	 */
	public static final String PNS_API_URL = "push";

	/**
	 * Google account type
	 */
	public static final String GOOGLE_ACCOUNT_TYPE = "com.google";

	/**
	 * Authentication token type required for client login
	 */
	public static final String GOOGLE_USER_INFO_SCOPE = "oauth2:https://www.googleapis.com/auth/userinfo.profile";

	/**
	 * Creates a GsonBuilder with custom serializers to use with Microsoft Azure
	 * Mobile Services
	 * 
	 * @return
	 */
	public static GsonBuilder createMobileServiceGsonBuilder() {
		GsonBuilder gsonBuilder = new GsonBuilder();

		// Register custom date serializer/deserializer
		gsonBuilder.registerTypeAdapter(Date.class, new DateSerializer());
		LongSerializer longSerializer = new LongSerializer();
		gsonBuilder.registerTypeAdapter(Long.class, longSerializer);
		gsonBuilder.registerTypeAdapter(long.class, longSerializer);

		return gsonBuilder;
	}

	/**
	 * Constructor for the MobileServiceClient
	 * 
	 * @param appUrl
	 *            Mobile Service URL
	 * @param appKey
	 *            Mobile Service application key
	 * @param context
	 *            The Context where the MobileServiceClient is created
	 * @throws MalformedURLException
	 * 
	 */
	public MobileServiceClient(String appUrl, String appKey, Context context) throws MalformedURLException {
		this(new URL(appUrl), appKey, context);
	}

	/**
	 * Constructor for the MobileServiceClient
	 * 
	 * @param client
	 *            An existing MobileServiceClient
	 */
	public MobileServiceClient(MobileServiceClient client) {
		initialize(client.getAppUrl(), client.getAppKey(), client.getCurrentUser(), client.getGsonBuilder(), client.getContext(),
				client.getAndroidHttpClientFactory());
	}

	/**
	 * Constructor for the MobileServiceClient
	 * 
	 * @param appUrl
	 *            Mobile Service URL
	 * @param appKey
	 *            Mobile Service application key
	 * @param context
	 *            The Context where the MobileServiceClient is created
	 */
	public MobileServiceClient(URL appUrl, String appKey, Context context) {
		GsonBuilder gsonBuilder = createMobileServiceGsonBuilder();
		gsonBuilder.serializeNulls(); // by default, add null serialization

		initialize(appUrl, appKey, null, gsonBuilder, context, new AndroidHttpClientFactoryImpl());
	}

	/**
	 * Invokes an interactive authentication process using the specified
	 * Authentication Provider
	 * 
	 * @param provider
	 *            The provider used for the authentication process
	 * @param callback
	 *            Callback to invoke when the authentication process finishes
	 */
	public ListenableFuture<MobileServiceUser> login(MobileServiceAuthenticationProvider provider) {
		return login(provider.toString());
	}

	/**
	 * Invokes an interactive authentication process using the specified
	 * Authentication Provider
	 * 
	 * @deprecated use {@link login(MobileServiceAuthenticationProvider
	 *             provider)} instead
	 * 
	 * @param provider
	 *            The provider used for the authentication process
	 * @param callback
	 *            Callback to invoke when the authentication process finishes
	 */
	public void login(MobileServiceAuthenticationProvider provider, UserAuthenticationCallback callback) {
		login(provider.toString(), callback);
	}

	/**
	 * Invokes an interactive authentication process using the specified
	 * Authentication Provider
	 * 
	 * @param provider
	 *            The provider used for the authentication process
	 */
	public ListenableFuture<MobileServiceUser> login(String provider) {
		mLoginInProgress = true;

		final SettableFuture<MobileServiceUser> resultFuture = SettableFuture.create();

		ListenableFuture<MobileServiceUser> future = mLoginManager.authenticate(provider, mContext);

		Futures.addCallback(future, new FutureCallback<MobileServiceUser>() {
			@Override
			public void onFailure(Throwable e) {
				mLoginInProgress = false;

				resultFuture.setException(e);
			}

			@Override
			public void onSuccess(MobileServiceUser user) {
				mCurrentUser = user;
				mLoginInProgress = false;

				resultFuture.set(user);
			}
		});

		return resultFuture;
	}

	/**
	 * 
	 * Invokes an interactive authentication process using the specified
	 * Authentication Provider
	 * 
	 * @deprecated use {@link login(String provider)} instead
	 * 
	 * @param provider
	 *            The provider used for the authentication process
	 * @param callback
	 *            Callback to invoke when the authentication process finishes
	 */
	public void login(String provider, final UserAuthenticationCallback callback) {
		ListenableFuture<MobileServiceUser> loginFuture = login(provider);

		Futures.addCallback(loginFuture, new FutureCallback<MobileServiceUser>() {
			@Override
			public void onFailure(Throwable exception) {
				if (exception instanceof Exception) {
					callback.onCompleted(null, (Exception) exception, MobileServiceException.getServiceResponse(exception));
				} else {
					callback.onCompleted(null, new Exception(exception), MobileServiceException.getServiceResponse(exception));
				}
			}

			@Override
			public void onSuccess(MobileServiceUser user) {
				callback.onCompleted(user, null, null);
			}
		});
	}

	/**
	 * Invokes Microsoft Azure Mobile Service authentication using a
	 * provider-specific oAuth token
	 * 
	 * @param provider
	 *            The provider used for the authentication process
	 * @param oAuthToken
	 *            A Json object representing the oAuth token used for
	 *            authentication
	 */
	public ListenableFuture<MobileServiceUser> login(MobileServiceAuthenticationProvider provider, JsonObject oAuthToken) {
		return login(provider.toString(), oAuthToken);
	}

	/**
	 * Invokes Windows Azure Mobile Service authentication using a
	 * provider-specific oAuth token
	 * 
	 * @deprecated use {@link login(MobileServiceAuthenticationProvider
	 *             provider, JsonObject oAuthToken)} instead
	 * 
	 * @param provider
	 *            The provider used for the authentication process
	 * @param oAuthToken
	 *            A Json object representing the oAuth token used for
	 *            authentication
	 * @param callback
	 *            Callback to invoke when the authentication process finishes
	 */
	public void login(MobileServiceAuthenticationProvider provider, JsonObject oAuthToken, UserAuthenticationCallback callback) {
		login(provider.toString(), oAuthToken, callback);
	}

	/**
	 * Invokes Microsoft Azure Mobile Service authentication using a
	 * provider-specific oAuth token
	 * 
	 * @param provider
	 *            The provider used for the authentication process
	 * @param oAuthToken
	 *            A Json object representing the oAuth token used for
	 *            authentication
	 */
	public ListenableFuture<MobileServiceUser> login(String provider, JsonObject oAuthToken) {
		if (oAuthToken == null) {
			throw new IllegalArgumentException("oAuthToken cannot be null");
		}

		return login(provider, oAuthToken.toString());
	}

	/**
	 * Invokes Windows Azure Mobile Service authentication using a
	 * provider-specific oAuth token
	 * 
	 * @deprecated use {@link login(String provider, JsonObject oAuthToken)}
	 *             instead
	 * 
	 * @param provider
	 *            The provider used for the authentication process
	 * @param oAuthToken
	 *            A Json object representing the oAuth token used for
	 *            authentication
	 * @param callback
	 *            Callback to invoke when the authentication process finishes
	 */
	public void login(String provider, JsonObject oAuthToken, UserAuthenticationCallback callback) {
		if (oAuthToken == null) {
			throw new IllegalArgumentException("oAuthToken cannot be null");
		}

		login(provider, oAuthToken.toString(), callback);
	}

	/**
	 * Invokes Microsoft Azure Mobile Service authentication using a
	 * provider-specific oAuth token
	 * 
	 * @param provider
	 *            The provider used for the authentication process
	 * @param oAuthToken
	 *            The oAuth token used for authentication
	 */
	public ListenableFuture<MobileServiceUser> login(MobileServiceAuthenticationProvider provider, String oAuthToken) {
		return login(provider.toString(), oAuthToken);
	}

	/**
	 * Invokes Windows Azure Mobile Service authentication using a
	 * provider-specific oAuth token
	 * 
	 * @deprecated use {@link login(MobileServiceAuthenticationProvider
	 *             provider, String oAuthToken)} instead
	 * 
	 * @param provider
	 *            The provider used for the authentication process
	 * @param oAuthToken
	 *            The oAuth token used for authentication
	 * @param callback
	 *            Callback to invoke when the authentication process finishes
	 */
	public void login(MobileServiceAuthenticationProvider provider, String oAuthToken, UserAuthenticationCallback callback) {
		login(provider.toString(), oAuthToken, callback);
	}

	/**
	 * Invokes Microsoft Azure Mobile Service authentication using a
	 * provider-specific oAuth token
	 * 
	 * @param provider
	 *            The provider used for the authentication process
	 * @param oAuthToken
	 *            The oAuth token used for authentication
	 */
	public ListenableFuture<MobileServiceUser> login(String provider, String oAuthToken) {
		if (oAuthToken == null) {
			throw new IllegalArgumentException("oAuthToken cannot be null");
		}

		final SettableFuture<MobileServiceUser> resultFuture = SettableFuture.create();

		mLoginInProgress = true;

		ListenableFuture<MobileServiceUser> future = mLoginManager.authenticate(provider, oAuthToken);

		Futures.addCallback(future, new FutureCallback<MobileServiceUser>() {
			@Override
			public void onFailure(Throwable e) {
				mLoginInProgress = false;

				resultFuture.setException(e);
			}

			@Override
			public void onSuccess(MobileServiceUser user) {
				mCurrentUser = user;
				mLoginInProgress = false;

				resultFuture.set(user);
			}
		});

		return resultFuture;
	}

	/**
<<<<<<< HEAD
	 * Invokes Microsoft Azure Mobile Service authentication using a
	 * the Google account registered in the device
=======
	 * 
	 * Invokes Windows Azure Mobile Service authentication using a
	 * provider-specific oAuth token
	 * 
	 * @deprecated use {@link login(String provider, String oAuthToken)} instead
	 * 
	 * @param provider
	 *            The provider used for the authentication process
	 * @param oAuthToken
	 *            The oAuth token used for authentication
	 * @param callback
	 *            Callback to invoke when the authentication process finishes
	 */
	public void login(String provider, String oAuthToken, final UserAuthenticationCallback callback) {
		ListenableFuture<MobileServiceUser> loginFuture = login(provider, oAuthToken);

		Futures.addCallback(loginFuture, new FutureCallback<MobileServiceUser>() {
			@Override
			public void onFailure(Throwable exception) {
				if (exception instanceof Exception) {
					callback.onCompleted(null, (Exception) exception, MobileServiceException.getServiceResponse(exception));
				} else {
					callback.onCompleted(null, new Exception(exception), MobileServiceException.getServiceResponse(exception));
				}
			}

			@Override
			public void onSuccess(MobileServiceUser user) {
				callback.onCompleted(user, null, null);
			}
		});
	}

	/**
	 * Invokes Windows Azure Mobile Service authentication using a the Google
	 * account registered in the device
	 * 
	 * @param activity
	 *            The activity that triggered the authentication
	 */
	public ListenableFuture<MobileServiceUser> loginWithGoogleAccount(Activity activity) {
		return loginWithGoogleAccount(activity, GOOGLE_USER_INFO_SCOPE);
	}

	/**
	 * Invokes Windows Azure Mobile Service authentication using a the Google
	 * account registered in the device
	 * 
	 * @deprecated use {@link loginWithGoogleAccount(Activity activity)} instead
>>>>>>> d3cf1f86
	 * 
	 * @param activity
	 *            The activity that triggered the authentication
	 * 
	 * @param callback
	 *            Callback to invoke when the authentication process finishes
	 */
	public void loginWithGoogleAccount(Activity activity, final UserAuthenticationCallback callback) {
		loginWithGoogleAccount(activity, GOOGLE_USER_INFO_SCOPE, callback);
	}

	/**
<<<<<<< HEAD
	 * Invokes Microsoft Azure Mobile Service authentication using a
	 * the Google account registered in the device
=======
	 * Invokes Windows Azure Mobile Service authentication using a the Google
	 * account registered in the device
>>>>>>> d3cf1f86
	 * 
	 * @param activity
	 *            The activity that triggered the authentication
	 * @param scopes
	 *            The scopes used as authentication token type for login
	 */
	public ListenableFuture<MobileServiceUser> loginWithGoogleAccount(Activity activity, String scopes) {
		AccountManager acMgr = AccountManager.get(activity.getApplicationContext());
		Account[] accounts = acMgr.getAccountsByType(GOOGLE_ACCOUNT_TYPE);

		Account account;
		if (accounts.length == 0) {
			account = null;
		} else {
			account = accounts[0];
		}

		return loginWithGoogleAccount(activity, account, scopes);
	}

	/**
<<<<<<< HEAD
	 * Invokes Microsoft Azure Mobile Service authentication using a
	 * the Google account registered in the device
=======
	 * Invokes Windows Azure Mobile Service authentication using a the Google
	 * account registered in the device
	 * 
	 * @deprecated use {@link loginWithGoogleAccount(Activity activity, String
	 *             scopes)} instead
	 * 
	 * @param activity
	 *            The activity that triggered the authentication
	 * 
	 * @param scopes
	 *            The scopes used as authentication token type for login
	 * @param callback
	 *            Callback to invoke when the authentication process finishes
	 */
	public void loginWithGoogleAccount(Activity activity, String scopes, final UserAuthenticationCallback callback) {
		ListenableFuture<MobileServiceUser> loginFuture = loginWithGoogleAccount(activity, scopes);

		Futures.addCallback(loginFuture, new FutureCallback<MobileServiceUser>() {
			@Override
			public void onFailure(Throwable exception) {
				if (exception instanceof Exception) {
					callback.onCompleted(null, (Exception) exception, MobileServiceException.getServiceResponse(exception));
				} else {
					callback.onCompleted(null, new Exception(exception), MobileServiceException.getServiceResponse(exception));
				}
			}

			@Override
			public void onSuccess(MobileServiceUser user) {
				callback.onCompleted(user, null, null);
			}
		});
	}

	/**
	 * Invokes Windows Azure Mobile Service authentication using a the Google
	 * account registered in the device
>>>>>>> d3cf1f86
	 * 
	 * @param activity
	 *            The activity that triggered the authentication
	 * @param account
	 *            The account used for the login operation
	 */
	public ListenableFuture<MobileServiceUser> loginWithGoogleAccount(Activity activity, Account account) {
		return loginWithGoogleAccount(activity, account, GOOGLE_USER_INFO_SCOPE);
	}

	/**
	 * Invokes Windows Azure Mobile Service authentication using a the Google
	 * account registered in the device
	 * 
	 * @deprecated use {@link loginWithGoogleAccount(Activity activity, Account
	 *             account)} instead
	 * 
	 * @param activity
	 *            The activity that triggered the authentication
	 * @param account
	 *            The account used for the login operation
	 * 
	 * @param callback
	 *            Callback to invoke when the authentication process finishes
	 */
	public void loginWithGoogleAccount(Activity activity, Account account, final UserAuthenticationCallback callback) {
		loginWithGoogleAccount(activity, account, GOOGLE_USER_INFO_SCOPE, callback);
	}

	/**
<<<<<<< HEAD
	 * Invokes Microsoft Azure Mobile Service authentication using a
	 * the Google account registered in the device
=======
	 * Invokes Windows Azure Mobile Service authentication using a the Google
	 * account registered in the device
>>>>>>> d3cf1f86
	 * 
	 * @param activity
	 *            The activity that triggered the authentication
	 * @param account
	 *            The account used for the login operation
	 * @param scopes
	 *            The scopes used as authentication token type for login
	 */
	public ListenableFuture<MobileServiceUser> loginWithGoogleAccount(Activity activity, Account account, String scopes) {
		final SettableFuture<MobileServiceUser> future = SettableFuture.create();

		try {
			if (account == null) {
				throw new IllegalArgumentException("account");
			}

			final MobileServiceClient client = this;

			AccountManagerCallback<Bundle> authCallback = new AccountManagerCallback<Bundle>() {

				@Override
				public void run(AccountManagerFuture<Bundle> futureBundle) {
					try {
						if (futureBundle.isCancelled()) {
							future.setException(new MobileServiceException("User cancelled"));
							// callback.onCompleted(null, new
							// MobileServiceException("User cancelled"), null);
						} else {
							Bundle bundle = futureBundle.getResult();

							String token = (String) (bundle.get(AccountManager.KEY_AUTHTOKEN));

							JsonObject json = new JsonObject();
							json.addProperty("access_token", token);

							ListenableFuture<MobileServiceUser> loginFuture = client.login(MobileServiceAuthenticationProvider.Google, json);

							Futures.addCallback(loginFuture, new FutureCallback<MobileServiceUser>() {
								@Override
								public void onFailure(Throwable e) {
									future.setException(e);
								}

								@Override
								public void onSuccess(MobileServiceUser user) {
									future.set(user);
								}
							});
						}
					} catch (Exception e) {
						future.setException(e);
					}
				}
			};

			AccountManager acMgr = AccountManager.get(activity.getApplicationContext());
			acMgr.getAuthToken(account, scopes, null, activity, authCallback, null);

		} catch (Exception e) {
			future.setException(e);
		}

		return future;
	}

	/**
	 * 
	 * Invokes Windows Azure Mobile Service authentication using a the Google
	 * account registered in the device
	 * 
	 * @deprecated use {@link loginWithGoogleAccount(Activity activity, Account
	 *             account, String scopes)} instead
	 * 
	 * @param activity
	 *            The activity that triggered the authentication
	 * @param account
	 *            The account used for the login operation
	 * @param scopes
	 *            The scopes used as authentication token type for login
	 * @param callback
	 *            Callback to invoke when the authentication process finishes
	 */
	public void loginWithGoogleAccount(Activity activity, Account account, String scopes, final UserAuthenticationCallback callback) {
		ListenableFuture<MobileServiceUser> loginFuture = loginWithGoogleAccount(activity, account, scopes);

		Futures.addCallback(loginFuture, new FutureCallback<MobileServiceUser>() {
			@Override
			public void onFailure(Throwable exception) {
				if (exception instanceof Exception) {
					callback.onCompleted(null, (Exception) exception, MobileServiceException.getServiceResponse(exception));
				} else {
					callback.onCompleted(null, new Exception(exception), MobileServiceException.getServiceResponse(exception));
				}
			}

			@Override
			public void onSuccess(MobileServiceUser user) {
				callback.onCompleted(user, null, null);
			}
		});
	}

	/**
	 * Log the user out of the Mobile Service
	 */
	public void logout() {
		mCurrentUser = null;
	}

	/**
	 * Returns the Mobile Service application key
	 */
	public String getAppKey() {
		return mAppKey;
	}

	/**
	 * Returns The Mobile Service URL
	 */
	public URL getAppUrl() {
		return mAppUrl;
	}

	/**
	 * Indicates if a login operation is in progress
	 */
	public boolean isLoginInProgress() {
		return mLoginInProgress;
	}

	/**
	 * Returns the current authenticated user
	 */
	public MobileServiceUser getCurrentUser() {
		return mCurrentUser;
	}

	/**
	 * Sets a user to authenticate the Mobile Service operations
	 * 
	 * @param user
	 *            The user used to authenticate requests
	 */
	public void setCurrentUser(MobileServiceUser user) {
		mCurrentUser = user;
	}

	/**
	 * Returns a MobileServiceSyncContext instance.
	 * 
	 * @return the MobileServiceSyncContext instance
	 */
	public MobileServiceSyncContext getSyncContext() {
		return this.mSyncContext;
	}

	/**
	 * Creates a MobileServiceJsonTable
	 * 
	 * @param name
	 *            Table name
	 * @return MobileServiceJsonTable with the given name
	 */
	public MobileServiceJsonTable getTable(String name) {
		return new MobileServiceJsonTable(name, this);
	}

	/**
	 * Returns a MobileServiceJsonSyncTable instance, which provides untyped
	 * data operations for a local table.
	 * 
	 * @param name
	 *            Table name
	 * @return The MobileServiceJsonSyncTable instance
	 */
	public MobileServiceJsonSyncTable getSyncTable(String name) {
		return new MobileServiceJsonSyncTable(name, this);
	}

	/**
	 * Creates a MobileServiceTable
	 * 
	 * @param clazz
	 *            The class used for table name and data serialization
	 * 
	 * @return MobileServiceTable with the given name
	 */
	public <E> MobileServiceTable<E> getTable(Class<E> clazz) {
		return this.getTable(clazz.getSimpleName(), clazz);
	}

	/**
	 * Creates a MobileServiceTable
	 * 
	 * @param name
	 *            Table name
	 * @param clazz
	 *            The class used for data serialization
	 * 
	 * @return MobileServiceTable with the given name
	 */
	public <E> MobileServiceTable<E> getTable(String name, Class<E> clazz) {
		validateClass(clazz);
		return new MobileServiceTable<E>(name, this, clazz);
	}

	/**
	 * Returns a MobileServiceSyncTable<E> instance, which provides strongly
	 * typed data operations for a local table.
	 * 
	 * @param clazz
	 *            The class used for table name and data serialization
	 * 
	 * @return The MobileServiceSyncTable instance
	 */
	public <E> MobileServiceSyncTable<E> getSyncTable(Class<E> clazz) {
		return this.getSyncTable(clazz.getSimpleName(), clazz);
	}

	/**
	 * Returns a MobileServiceSyncTable<E> instance, which provides strongly
	 * typed data operations for a local table.
	 * 
	 * @param name
	 *            Table name
	 * @param clazz
	 *            The class used for data serialization
	 * 
	 * @return The MobileServiceSyncTable instance
	 */
	public <E> MobileServiceSyncTable<E> getSyncTable(String name, Class<E> clazz) {
		validateClass(clazz);
		return new MobileServiceSyncTable<E>(name, this, clazz);
	}

	/**
	 * Invokes a custom API using POST HTTP method
	 * 
	 * @param apiName
	 *            The API name
	 * @param clazz
	 *            The API result class
	 */
	public <E> ListenableFuture<E> invokeApi(String apiName, Class<E> clazz) {
		return invokeApi(apiName, null, HttpPost.METHOD_NAME, null, clazz);
	}

	/**
	 * Invokes a custom API using POST HTTP method
	 * 
	 * @deprecated use {@link invokeApi(String apiName, Class<E> clazz)} instead
	 * 
	 * @param apiName
	 *            The API name
	 * @param clazz
	 *            The API result class
	 * @param callback
	 *            The callback to invoke after the API execution
	 */
	public <E> void invokeApi(String apiName, Class<E> clazz, ApiOperationCallback<E> callback) {
		invokeApi(apiName, null, HttpPost.METHOD_NAME, null, clazz, callback);
	}

	/**
	 * Invokes a custom API using POST HTTP method
	 * 
	 * @param apiName
	 *            The API name
	 * @param body
	 *            The object to send as the request body
	 * @param clazz
	 *            The API result class
	 */
	public <E> ListenableFuture<E> invokeApi(String apiName, Object body, Class<E> clazz) {
		return invokeApi(apiName, body, HttpPost.METHOD_NAME, null, clazz);
	}

	/**
	 * Invokes a custom API using POST HTTP method
	 * 
	 * @deprecated use {@link invokeApi(String apiName, Object body, Class<E>
	 *             clazz)} instead
	 * 
	 * @param apiName
	 *            The API name
	 * @param body
	 *            The object to send as the request body
	 * @param clazz
	 *            The API result class
	 * @param callback
	 *            The callback to invoke after the API execution
	 */
	public <E> void invokeApi(String apiName, Object body, Class<E> clazz, ApiOperationCallback<E> callback) {
		invokeApi(apiName, body, HttpPost.METHOD_NAME, null, clazz, callback);
	}

	/**
	 * Invokes a custom API
	 * 
	 * @param apiName
	 *            The API name
	 * @param httpMethod
	 *            The HTTP Method used to invoke the API
	 * @param parameters
	 *            The query string parameters sent in the request
	 * @param clazz
	 *            The API result class
	 */
	public <E> ListenableFuture<E> invokeApi(String apiName, String httpMethod, List<Pair<String, String>> parameters, Class<E> clazz) {
		return invokeApi(apiName, null, httpMethod, parameters, clazz);
	}

	/**
	 * Invokes a custom API
	 * 
	 * @deprecated use {@link invokeApi(String apiName, String httpMethod,
	 *             List<Pair<String, String>> parameters, Class<E> clazz)}
	 *             instead
	 * 
	 * @param apiName
	 *            The API name
	 * 
	 * @param httpMethod
	 *            The HTTP Method used to invoke the API
	 * @param parameters
	 *            The query string parameters sent in the request
	 * @param clazz
	 *            The API result class
	 * @param callback
	 *            The callback to invoke after the API execution
	 */
	public <E> void invokeApi(String apiName, String httpMethod, List<Pair<String, String>> parameters, Class<E> clazz, ApiOperationCallback<E> callback) {
		invokeApi(apiName, null, httpMethod, parameters, clazz, callback);
	}

	/**
	 * Invokes a custom API
	 * 
	 * @param apiName
	 *            The API name
	 * @param body
	 *            The object to send as the request body
	 * @param httpMethod
	 *            The HTTP Method used to invoke the API
	 * @param parameters
	 *            The query string parameters sent in the request
	 * @param clazz
	 *            The API result class
	 */
	public <E> ListenableFuture<E> invokeApi(String apiName, Object body, String httpMethod, List<Pair<String, String>> parameters, final Class<E> clazz) {
		if (clazz == null) {
			throw new IllegalArgumentException("clazz cannot be null");
		}

		JsonElement json = null;
		if (body != null) {
			if (body instanceof JsonElement) {
				json = (JsonElement) body;
			} else {
				json = getGsonBuilder().create().toJsonTree(body);
			}
		}

		final SettableFuture<E> future = SettableFuture.create();
		ListenableFuture<JsonElement> internalFuture = invokeApi(apiName, json, httpMethod, parameters);

		Futures.addCallback(internalFuture, new FutureCallback<JsonElement>() {
			@Override
			public void onFailure(Throwable e) {
				future.setException(e);
			}

			@Override
			@SuppressWarnings("unchecked")
			public void onSuccess(JsonElement jsonElement) {
				Class<?> concreteClass = clazz;
				if (clazz.isArray()) {
					concreteClass = clazz.getComponentType();
				}

				List<?> entities = JsonEntityParser.parseResults(jsonElement, getGsonBuilder().create(), concreteClass);

				if (clazz.isArray()) {
					E array = (E) Array.newInstance(concreteClass, entities.size());
					for (int i = 0; i < entities.size(); i++) {
						Array.set(array, i, entities.get(i));
					}

					future.set(array);
				} else {
					future.set((E) entities.get(0));
				}
			}
		});

		return future;
	}

	/**
	 * Invokes a custom API
	 * 
	 * @deprecated use {@link invokeApi(String apiName, Object body, String
	 *             httpMethod, List<Pair<String, String>> parameters, final
	 *             Class<E> clazz)} instead
	 * 
	 * @param apiName
	 *            The API name
	 * @param body
	 *            The object to send as the request body
	 * @param httpMethod
	 *            The HTTP Method used to invoke the API
	 * @param parameters
	 *            The query string parameters sent in the request
	 * @param clazz
	 *            The API result class
	 * @param callback
	 *            The callback to invoke after the API execution
	 */
	public <E> void invokeApi(String apiName, Object body, String httpMethod, List<Pair<String, String>> parameters, final Class<E> clazz,
			final ApiOperationCallback<E> callback) {

		ListenableFuture<E> invokeApiFuture = invokeApi(apiName, body, httpMethod, parameters, clazz);

		Futures.addCallback(invokeApiFuture, new FutureCallback<E>() {
			@Override
			public void onFailure(Throwable exception) {
				if (exception instanceof Exception) {
					callback.onCompleted(null, (Exception) exception, MobileServiceException.getServiceResponse(exception));
				} else {
					callback.onCompleted(null, new Exception(exception), MobileServiceException.getServiceResponse(exception));
				}
			}

			@Override
			public void onSuccess(E result) {
				callback.onCompleted(result, null, null);
			}
		});
	}

	/**
	 * Invokes a custom API using POST HTTP method
	 * 
	 * @param apiName
	 *            The API name
	 */
	public ListenableFuture<JsonElement> invokeApi(String apiName) {
		return invokeApi(apiName, (JsonElement) null);
	}

	/**
	 * Invokes a custom API using POST HTTP method
	 * 
	 * @deprecated use {@link invokeApi(String apiName)} instead
	 * 
	 * @param apiName
	 *            The API name
	 * 
	 * @param callback
	 *            The callback to invoke after the API execution
	 */
	public void invokeApi(String apiName, ApiJsonOperationCallback callback) {
		invokeApi(apiName, null, callback);
	}

	/**
	 * Invokes a custom API using POST HTTP method
	 * 
	 * @param apiName
	 *            The API name
	 * @param body
	 *            The json element to send as the request body
	 */
	public ListenableFuture<JsonElement> invokeApi(String apiName, JsonElement body) {
		return invokeApi(apiName, body, HttpPost.METHOD_NAME, null);
	}

	/**
	 * Invokes a custom API using POST HTTP method
	 * 
	 * @deprecated use {@link invokeApi(String apiName, JsonElement body)}
	 *             instead
	 * 
	 * @param apiName
	 *            The API name
	 * @param body
	 *            The json element to send as the request body
	 * @param callback
	 *            The callback to invoke after the API execution
	 */
	public void invokeApi(String apiName, JsonElement body, ApiJsonOperationCallback callback) {
		invokeApi(apiName, body, HttpPost.METHOD_NAME, null, callback);
	}

	/**
	 * Invokes a custom API
	 * 
	 * @param apiName
	 *            The API name
	 * @param httpMethod
	 *            The HTTP Method used to invoke the API
	 * @param parameters
	 *            The query string parameters sent in the request
	 */
	public ListenableFuture<JsonElement> invokeApi(String apiName, String httpMethod, List<Pair<String, String>> parameters) {
		return invokeApi(apiName, null, httpMethod, parameters);
	}

	/**
	 * Invokes a custom API
	 * 
	 * @deprecated use {@link invokeApi(String apiName, String httpMethod,
	 *             List<Pair<String, String>> parameters)} instead
	 * 
	 * @param apiName
	 *            The API name
	 * 
	 * @param httpMethod
	 *            The HTTP Method used to invoke the API
	 * @param parameters
	 *            The query string parameters sent in the request
	 * @param callback
	 *            The callback to invoke after the API execution
	 */
	public void invokeApi(String apiName, String httpMethod, List<Pair<String, String>> parameters, ApiJsonOperationCallback callback) {
		invokeApi(apiName, null, httpMethod, parameters, callback);
	}

	/**
	 * Invokes a custom API
	 * 
	 * @param apiName
	 *            The API name
	 * @param body
	 *            The json element to send as the request body
	 * @param httpMethod
	 *            The HTTP Method used to invoke the API
	 * @param parameters
	 *            The query string parameters sent in the request
	 */
	public ListenableFuture<JsonElement> invokeApi(String apiName, JsonElement body, String httpMethod, List<Pair<String, String>> parameters) {

		byte[] content = null;
		if (body != null) {
			try {
				content = body.toString().getBytes(UTF8_ENCODING);
			} catch (UnsupportedEncodingException e) {
				throw new IllegalArgumentException(e);
			}
		}

		List<Pair<String, String>> requestHeaders = new ArrayList<Pair<String, String>>();
		if (body != null) {
			requestHeaders.add(new Pair<String, String>(HTTP.CONTENT_TYPE, MobileServiceConnection.JSON_CONTENTTYPE));
		}

		final SettableFuture<JsonElement> future = SettableFuture.create();
		ListenableFuture<ServiceFilterResponse> internalFuture = invokeApi(apiName, content, httpMethod, requestHeaders, parameters);

		Futures.addCallback(internalFuture, new FutureCallback<ServiceFilterResponse>() {
			@Override
			public void onFailure(Throwable e) {
				future.setException(e);
			}

			@Override
			public void onSuccess(ServiceFilterResponse response) {
				String content = response.getContent();
				JsonElement json = new JsonParser().parse(content);
				future.set(json);
			}
		});

		return future;
	}

	/**
	 * Invokes a custom API
	 * 
	 * @deprecated use {@link invokeApi(String apiName, JsonElement body, String
	 *             httpMethod, List<Pair<String, String>> parameters)} instead
	 * 
	 * @param apiName
	 *            The API name
	 * @param body
	 *            The json element to send as the request body
	 * @param httpMethod
	 *            The HTTP Method used to invoke the API
	 * @param parameters
	 *            The query string parameters sent in the request
	 * @param callback
	 *            The callback to invoke after the API execution
	 */
	public void invokeApi(String apiName, JsonElement body, String httpMethod, List<Pair<String, String>> parameters, final ApiJsonOperationCallback callback) {

		ListenableFuture<JsonElement> invokeApiFuture = invokeApi(apiName, body, httpMethod, parameters);

		Futures.addCallback(invokeApiFuture, new FutureCallback<JsonElement>() {
			@Override
			public void onFailure(Throwable exception) {
				if (exception instanceof Exception) {
					callback.onCompleted(null, (Exception) exception, MobileServiceException.getServiceResponse(exception));
				} else {
					callback.onCompleted(null, new Exception(exception), MobileServiceException.getServiceResponse(exception));
				}
			}

			@Override
			public void onSuccess(JsonElement result) {
				callback.onCompleted(result, null, null);
			}
		});
	}

	/**
	 * Invokes a custom API
	 * 
	 * @param apiName
	 *            The API name
	 * @param content
	 *            The byte array to send as the request body
	 * @param httpMethod
	 *            The HTTP Method used to invoke the API
	 * @param requestHeaders
	 *            The extra headers to send in the request
	 * @param parameters
	 *            The query string parameters sent in the request
	 */
	public ListenableFuture<ServiceFilterResponse> invokeApi(String apiName, byte[] content, String httpMethod, List<Pair<String, String>> requestHeaders,
			List<Pair<String, String>> parameters) {
		return invokeApiInternal(apiName, content, httpMethod, requestHeaders, parameters, CUSTOM_API_URL);
	}

	/**
	 * Invokes a custom API
	 * 
	 * @param apiName
	 *            The API name
	 * @param content
	 *            The byte array to send as the request body
	 * @param httpMethod
	 *            The HTTP Method used to invoke the API
	 * @param requestHeaders
	 *            The extra headers to send in the request
	 * @param parameters
	 *            The query string parameters sent in the request
	 * @param callback
	 *            The callback to invoke after the API execution
	 */
	public void invokeApi(String apiName, byte[] content, String httpMethod, List<Pair<String, String>> requestHeaders, List<Pair<String, String>> parameters,
			final ServiceFilterResponseCallback callback) {

		invokeApiInternal(apiName, content, httpMethod, requestHeaders, parameters, CUSTOM_API_URL, callback);
	}

	/**
	 * Invokes a custom API
	 * 
	 * @param apiName
	 *            The API name
	 * @param content
	 *            The byte array to send as the request body
	 * @param httpMethod
	 *            The HTTP Method used to invoke the API
	 * @param requestHeaders
	 *            The extra headers to send in the request
	 * @param parameters
	 *            The query string parameters sent in the request
	 * @param apiBaseURL
	 *            The base URL for api requests
	 */
	public ListenableFuture<ServiceFilterResponse> invokeApiInternal(String apiName, byte[] content, String httpMethod,
			List<Pair<String, String>> requestHeaders, List<Pair<String, String>> parameters, String apiBaseURL) {
		final SettableFuture<ServiceFilterResponse> future = SettableFuture.create();

		if (apiName == null || apiName.trim().equals("")) {
			future.setException(new IllegalArgumentException("apiName cannot be null"));
			return future;
		}

		if (httpMethod == null || httpMethod.trim().equals("")) {
			future.setException(new IllegalArgumentException("httpMethod cannot be null"));
			return future;
		}

		Uri.Builder uriBuilder = Uri.parse(getAppUrl().toString()).buildUpon();
		uriBuilder.path(apiBaseURL + apiName);

		if (parameters != null && parameters.size() > 0) {
			for (Pair<String, String> parameter : parameters) {
				uriBuilder.appendQueryParameter(parameter.first, parameter.second);
			}
		}

		ServiceFilterRequest request;
		String url = uriBuilder.build().toString();

		if (httpMethod.equalsIgnoreCase(HttpGet.METHOD_NAME)) {
			request = new ServiceFilterRequestImpl(new HttpGet(url), getAndroidHttpClientFactory());
		} else if (httpMethod.equalsIgnoreCase(HttpPost.METHOD_NAME)) {
			request = new ServiceFilterRequestImpl(new HttpPost(url), getAndroidHttpClientFactory());
		} else if (httpMethod.equalsIgnoreCase(HttpPut.METHOD_NAME)) {
			request = new ServiceFilterRequestImpl(new HttpPut(url), getAndroidHttpClientFactory());
		} else if (httpMethod.equalsIgnoreCase(HttpPatch.METHOD_NAME)) {
			request = new ServiceFilterRequestImpl(new HttpPatch(url), getAndroidHttpClientFactory());
		} else if (httpMethod.equalsIgnoreCase(HttpDelete.METHOD_NAME)) {
			request = new ServiceFilterRequestImpl(new HttpDelete(url), getAndroidHttpClientFactory());
		} else {
			future.setException(new IllegalArgumentException("httpMethod not supported"));
			return future;
		}

		if (requestHeaders != null && requestHeaders.size() > 0) {
			for (Pair<String, String> header : requestHeaders) {
				request.addHeader(header.first, header.second);
			}
		}

		if (content != null) {
			try {
				request.setContent(content);
			} catch (Exception e) {
				future.setException(e);
				return future;
			}
		}

		MobileServiceConnection conn = createConnection();

		new RequestAsyncTask(request, conn) {
			@Override
			protected void onPostExecute(ServiceFilterResponse response) {
				if (mTaskException != null) {
					future.setException(mTaskException);
				} else {
					future.set(response);
				}
			}
		}.executeTask();

		return future;
	}

	/**
	 * Invokes a custom API
	 * 
	 * @deprecated use {@link invokeApiInternal(String apiName, byte[] content,
	 *             String httpMethod, List<Pair<String, String>> requestHeaders,
	 *             List<Pair<String, String>> parameters, String apiBaseURL)}
	 *             instead
	 * 
	 * @param apiName
	 *            The API name
	 * @param content
	 *            The byte array to send as the request body
	 * @param httpMethod
	 *            The HTTP Method used to invoke the API
	 * @param requestHeaders
	 *            The extra headers to send in the request
	 * @param parameters
	 *            The query string parameters sent in the request
	 * @param apiBaseURL
	 *            The base URL for api requests
	 * @param callback
	 *            The callback to invoke after the API execution
	 */
	public void invokeApiInternal(String apiName, byte[] content, String httpMethod, List<Pair<String, String>> requestHeaders,
			List<Pair<String, String>> parameters, String apiBaseURL, final ServiceFilterResponseCallback callback) {

		ListenableFuture<ServiceFilterResponse> invokeApiFuture = invokeApiInternal(apiName, content, httpMethod, requestHeaders, parameters, apiBaseURL);

		Futures.addCallback(invokeApiFuture, new FutureCallback<ServiceFilterResponse>() {
			@Override
			public void onFailure(Throwable exception) {
				if (exception instanceof Exception) {
					callback.onResponse(MobileServiceException.getServiceResponse(exception), (Exception) exception);
				} else {
					callback.onResponse(MobileServiceException.getServiceResponse(exception), new Exception(exception));
				}
			}

			@Override
			public void onSuccess(ServiceFilterResponse result) {
				callback.onResponse(result, null);
			}
		});

	}

	/**
	 * Validates the class has an id property defined
	 * 
	 * @param clazz
	 */
	private <E> void validateClass(Class<E> clazz) {
		if (clazz.isInterface() || Modifier.isAbstract(clazz.getModifiers())) {
			throw new IllegalArgumentException("The class type used for creating a MobileServiceTable must be a concrete class");
		}

		int idPropertyCount = 0;
		for (Field field : clazz.getDeclaredFields()) {
			SerializedName serializedName = field.getAnnotation(SerializedName.class);
			if (serializedName != null) {
				if (serializedName.value().equalsIgnoreCase("id")) {
					idPropertyCount++;
				}
			} else {
				if (field.getName().equalsIgnoreCase("id")) {
					idPropertyCount++;
				}
			}
		}

		if (idPropertyCount != 1) {
			throw new IllegalArgumentException("The class representing the MobileServiceTable must have a single id property defined");
		}
	}

	/**
	 * Adds a new filter to the MobileServiceClient
	 * 
	 * @param serviceFilter
	 * @return MobileServiceClient with filters updated
	 */
	public MobileServiceClient withFilter(final ServiceFilter serviceFilter) {
		if (serviceFilter == null) {
			throw new IllegalArgumentException("Invalid ServiceFilter");
		}

		// Generate a new instance of the MobileServiceClient
		MobileServiceClient newClient = new MobileServiceClient(this);

		// If there's no filter, set serviceFilter with the new filter.
		// Otherwise create a composed filter
		if (mServiceFilter == null) {
			newClient.mServiceFilter = serviceFilter;
		} else {
			final ServiceFilter oldServiceFilter = mServiceFilter;
			final ServiceFilter newServiceFilter = serviceFilter;

			newClient.mServiceFilter = new ServiceFilter() {
				// Create a filter that after executing the new ServiceFilter
				// executes the existing filter
				ServiceFilter externalServiceFilter = newServiceFilter;
				ServiceFilter internalServiceFilter = oldServiceFilter;

				@Override
				public ListenableFuture<ServiceFilterResponse> handleRequest(ServiceFilterRequest request,
						final NextServiceFilterCallback nextServiceFilterCallback) {

					// Executes new ServiceFilter
					return externalServiceFilter.handleRequest(request, new NextServiceFilterCallback() {

						@Override
						public ListenableFuture<ServiceFilterResponse> onNext(ServiceFilterRequest request) {
							// Execute existing ServiceFilter
							return internalServiceFilter.handleRequest(request, nextServiceFilterCallback);
						}
					});

				}
			};
		}

		return newClient;
	}

	/**
	 * Gets the ServiceFilter. If there is no ServiceFilter, it creates and
	 * returns a default filter
	 * 
	 * @return ServiceFilter The service filter to use with the client.
	 */
	public ServiceFilter getServiceFilter() {
		if (mServiceFilter == null) {
			return new ServiceFilter() {

				@Override
				public ListenableFuture<ServiceFilterResponse> handleRequest(ServiceFilterRequest request, NextServiceFilterCallback nextServiceFilterCallback) {
					return nextServiceFilterCallback.onNext(request);
				}
			};
		} else {
			return mServiceFilter;
		}
	}

	/**
	 * Creates a MobileServiceConnection
	 * 
	 * @return MobileServiceConnection
	 */
	public MobileServiceConnection createConnection() {
		return new MobileServiceConnection(this);
	}

	/**
	 * Initializes the MobileServiceClient
	 * 
	 * @param appUrl
	 *            Mobile Service URL
	 * @param appKey
	 *            Mobile Service application key
	 * @param currentUser
	 *            The Mobile Service user used to authenticate requests
	 * @param gsonBuilder
	 *            the GsonBuilder used to in JSON Serialization/Deserialization
	 * @param context
	 *            The Context where the MobileServiceClient is created
	 */
	private void initialize(URL appUrl, String appKey, MobileServiceUser currentUser, GsonBuilder gsonBuiler, Context context,
			AndroidHttpClientFactory androidHttpClientFactory) {
		if (appUrl == null || appUrl.toString().trim().length() == 0) {
			throw new IllegalArgumentException("Invalid Application URL");
		}

		if (context == null) {
			throw new IllegalArgumentException("Context cannot be null");
		}

		URL normalizedAppURL = appUrl;

		if (normalizedAppURL.getPath() == "") {
			try {
				normalizedAppURL = new URL(appUrl.toString() + "/");
			} catch (MalformedURLException e) {
				// This exception won't happen, since it's just adding a
				// trailing "/" to a valid URL
			}
		}

		mAppUrl = normalizedAppURL;
		mAppKey = appKey;
		mLoginManager = new LoginManager(this);
		mServiceFilter = null;
		mLoginInProgress = false;
		mCurrentUser = currentUser;
		mContext = context;
		mGsonBuilder = gsonBuiler;
		mAndroidHttpClientFactory = androidHttpClientFactory;
		mPush = new MobileServicePush(this, context);
		mSyncContext = new MobileServiceSyncContext(this);
	}

	/**
	 * Gets the GsonBuilder used to in JSON Serialization/Deserialization
	 */
	public GsonBuilder getGsonBuilder() {
		return mGsonBuilder;
	}

	/**
	 * Registers a JsonSerializer for the specified type
	 * 
	 * @param type
	 *            The type to use in the registration
	 * @param serializer
	 *            The serializer to use in the registration
	 */
	public <T> void registerSerializer(Type type, JsonSerializer<T> serializer) {
		mGsonBuilder.registerTypeAdapter(type, serializer);
	}

	/**
	 * Registers a JsonDeserializer for the specified type
	 * 
	 * @param type
	 *            The type to use in the registration
	 * @param deserializer
	 *            The deserializer to use in the registration
	 */
	public <T> void registerDeserializer(Type type, JsonDeserializer<T> deserializer) {
		mGsonBuilder.registerTypeAdapter(type, deserializer);
	}

	/**
	 * Sets the GsonBuilder used to in JSON Serialization/Deserialization
	 * 
	 * @param mGsonBuilder
	 *            The GsonBuilder to set
	 */
	public void setGsonBuilder(GsonBuilder gsonBuilder) {
		mGsonBuilder = gsonBuilder;
	}

	/**
	 * Gets the Context object used to create the MobileServiceClient
	 */
	public Context getContext() {
		return mContext;
	}

	/**
	 * Sets the Context object for the MobileServiceClient
	 */
	public void setContext(Context mContext) {
		this.mContext = mContext;
	}

	/**
	 * Gets the AndroidHttpClientFactory
	 * 
	 * @return
	 */
	public AndroidHttpClientFactory getAndroidHttpClientFactory() {
		return mAndroidHttpClientFactory;
	}

	/**
	 * Sets the AndroidHttpClientFactory
	 */
	public void setAndroidHttpClientFactory(AndroidHttpClientFactory mAndroidHttpClientFactory) {
		this.mAndroidHttpClientFactory = mAndroidHttpClientFactory;
	}

	/**
	 * Gets the MobileServicePush used for push notifications
	 */
	public MobileServicePush getPush() {
		return mPush;
	}
}<|MERGE_RESOLUTION|>--- conflicted
+++ resolved
@@ -341,7 +341,7 @@
 	}
 
 	/**
-	 * Invokes Windows Azure Mobile Service authentication using a
+	 * Invokes Microsoft Azure Mobile Service authentication using a
 	 * provider-specific oAuth token
 	 * 
 	 * @deprecated use {@link login(MobileServiceAuthenticationProvider
@@ -378,7 +378,7 @@
 	}
 
 	/**
-	 * Invokes Windows Azure Mobile Service authentication using a
+	 * Invokes Microsoft Azure Mobile Service authentication using a
 	 * provider-specific oAuth token
 	 * 
 	 * @deprecated use {@link login(String provider, JsonObject oAuthToken)}
@@ -414,7 +414,7 @@
 	}
 
 	/**
-	 * Invokes Windows Azure Mobile Service authentication using a
+	 * Invokes Microsoft Azure Mobile Service authentication using a
 	 * provider-specific oAuth token
 	 * 
 	 * @deprecated use {@link login(MobileServiceAuthenticationProvider
@@ -472,12 +472,8 @@
 	}
 
 	/**
-<<<<<<< HEAD
+	 * 
 	 * Invokes Microsoft Azure Mobile Service authentication using a
-	 * the Google account registered in the device
-=======
-	 * 
-	 * Invokes Windows Azure Mobile Service authentication using a
 	 * provider-specific oAuth token
 	 * 
 	 * @deprecated use {@link login(String provider, String oAuthToken)} instead
@@ -510,7 +506,7 @@
 	}
 
 	/**
-	 * Invokes Windows Azure Mobile Service authentication using a the Google
+	 * Invokes Microsoft Azure Mobile Service authentication using a the Google
 	 * account registered in the device
 	 * 
 	 * @param activity
@@ -521,11 +517,10 @@
 	}
 
 	/**
-	 * Invokes Windows Azure Mobile Service authentication using a the Google
+	 * Invokes Microsoft Azure Mobile Service authentication using a the Google
 	 * account registered in the device
 	 * 
 	 * @deprecated use {@link loginWithGoogleAccount(Activity activity)} instead
->>>>>>> d3cf1f86
 	 * 
 	 * @param activity
 	 *            The activity that triggered the authentication
@@ -538,13 +533,8 @@
 	}
 
 	/**
-<<<<<<< HEAD
-	 * Invokes Microsoft Azure Mobile Service authentication using a
-	 * the Google account registered in the device
-=======
-	 * Invokes Windows Azure Mobile Service authentication using a the Google
+	 * Invokes Microsoft Azure Mobile Service authentication using a the Google
 	 * account registered in the device
->>>>>>> d3cf1f86
 	 * 
 	 * @param activity
 	 *            The activity that triggered the authentication
@@ -566,11 +556,7 @@
 	}
 
 	/**
-<<<<<<< HEAD
-	 * Invokes Microsoft Azure Mobile Service authentication using a
-	 * the Google account registered in the device
-=======
-	 * Invokes Windows Azure Mobile Service authentication using a the Google
+	 * Invokes Microsoft Azure Mobile Service authentication using a the Google
 	 * account registered in the device
 	 * 
 	 * @deprecated use {@link loginWithGoogleAccount(Activity activity, String
@@ -605,9 +591,8 @@
 	}
 
 	/**
-	 * Invokes Windows Azure Mobile Service authentication using a the Google
+	 * Invokes Microsoft Azure Mobile Service authentication using a the Google
 	 * account registered in the device
->>>>>>> d3cf1f86
 	 * 
 	 * @param activity
 	 *            The activity that triggered the authentication
@@ -619,7 +604,7 @@
 	}
 
 	/**
-	 * Invokes Windows Azure Mobile Service authentication using a the Google
+	 * Invokes Microsoft Azure Mobile Service authentication using a the Google
 	 * account registered in the device
 	 * 
 	 * @deprecated use {@link loginWithGoogleAccount(Activity activity, Account
@@ -638,13 +623,8 @@
 	}
 
 	/**
-<<<<<<< HEAD
-	 * Invokes Microsoft Azure Mobile Service authentication using a
-	 * the Google account registered in the device
-=======
-	 * Invokes Windows Azure Mobile Service authentication using a the Google
+	 * Invokes Microsoft Azure Mobile Service authentication using a the Google
 	 * account registered in the device
->>>>>>> d3cf1f86
 	 * 
 	 * @param activity
 	 *            The activity that triggered the authentication
@@ -712,7 +692,7 @@
 
 	/**
 	 * 
-	 * Invokes Windows Azure Mobile Service authentication using a the Google
+	 * Invokes Microsoft Azure Mobile Service authentication using a the Google
 	 * account registered in the device
 	 * 
 	 * @deprecated use {@link loginWithGoogleAccount(Activity activity, Account
