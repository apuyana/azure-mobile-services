--- conflicted
+++ resolved
@@ -63,13 +63,7 @@
         {
             // Make sure the table is empty
             IMobileServiceTable<T> table = GetClient().GetTable<T>();
-<<<<<<< HEAD
             table.MobileServiceClient.SerializerSettings.DateParseHandling = DateParseHandling.None;
-            IEnumerable<T> results = await table.Take(1000).ToEnumerableAsync();
-            T[] items = results.ToArray();
-=======
-            table.MobileServiceClient.SerializerSettings.DateParseHandling = DateParseHandling.None;            
->>>>>>> 10db92d9
 
             while (true)
             {
