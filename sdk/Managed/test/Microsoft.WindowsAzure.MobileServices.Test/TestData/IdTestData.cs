﻿// ----------------------------------------------------------------------------
// Copyright (c) Microsoft Corporation. All rights reserved.
// ----------------------------------------------------------------------------

using System;
using System.Collections.Generic;
using System.Linq;
using System.Text;

namespace Microsoft.WindowsAzure.MobileServices.Test
{
    public class IdTestData
    {
        public static string[] ValidStringIds = new string[] {
            "id",
            "true",
            "false",
            Guid.Empty.ToString(),
            "aa4da0b5-308c-4877-a5d2-03f274632636",
            "69C8BE62-A09F-4638-9A9C-6B448E9ED4E7",
            "{EC26F57E-1E65-4A90-B949-0661159D0546}",
            "87D5B05C93614F8EBFADF7BC10F7AE8C",
            "someone@someplace.com",
            "id with spaces",
<<<<<<< HEAD
=======
            "id.with.periods",
>>>>>>> 10db92d9
            "'id' with single quotes",
            "id with 255 characters " + Enumerable.Repeat<string>("x", 255 - "id with 255 characters ".Length).Aggregate("", (s, c)=> s + c),
            "id with Japanese 私の車はどこですか？",
            "id with Arabic أين هو سيارتي؟",
            "id with Russian Где моя машина",
            "id with some URL significant characters % # &",
            "id with allowed ascii characters " + Enumerable.Range(32, 126 - 32)
                                                            .Where( n => n != 34 && n != 47 && n != 43 && n != 63 && n != 92 && n != 96)
                                                            .Select( number => char.ToString((char)number))
                                                            .Aggregate("", (s, c)=> s + c),
            "id with allowed extended ascii characters " + Enumerable.Range(160, 255 - 160)
                                                                     .Select( number => char.ToString((char)number))
                                                                     .Aggregate("", (s, c)=> s + c),
        };

        public static string[] EmptyStringIds = new string[] {
            "",
        };

        public static string[] InvalidStringIds = (new string[] {
            ".",
            "..",
            "id with 256 characters " + Enumerable.Repeat<string>("x", 256 - "id with 256 characters ".Length).Aggregate("", (s, c)=> s + c),
            "\r",
            "\n",
            "\t",
            "id\twith\ttabs",
            "id\rwith\rreturns",
            "id\nwith\n\newline",
            "id with fowardslash \\",
            "id with backslash /",
            new DateTime(2010, 1, 8).ToUniversalTime().ToString(),
            "\"idWithQuotes\"",
            "?",
            "\\",
            "/",
            "`",
            "+",
        }).Concat(Enumerable.Range(0, 32).Select(number => char.ToString((char)number)))
          .Concat(Enumerable.Range(127, 159 - 127).Select(number => char.ToString((char)number)))
          .ToArray();

        public static long[] ValidIntIds = new long[] {
            1,
            int.MaxValue,
            long.MaxValue
        };

        public static long[] InvalidIntIds = new long[] {
            -1,
            int.MinValue,
            long.MinValue,
        };

        public static object[] NonStringNonIntValidJsonIds = new object[] {
            true,
            false,
            1.0,
            -1.0,
            0.0,
        };

        public static object[] NonStringNonIntIds = new object[] {
            new PocoType(),
            new DateTime(2010, 1, 8),
            new object(),
            1.0,
            Guid.Parse("aa4da0b5-308c-4877-a5d2-03f274632636")
        };
    }
}<|MERGE_RESOLUTION|>--- conflicted
+++ resolved
@@ -22,10 +22,7 @@
             "87D5B05C93614F8EBFADF7BC10F7AE8C",
             "someone@someplace.com",
             "id with spaces",
-<<<<<<< HEAD
-=======
             "id.with.periods",
->>>>>>> 10db92d9
             "'id' with single quotes",
             "id with 255 characters " + Enumerable.Repeat<string>("x", 255 - "id with 255 characters ".Length).Aggregate("", (s, c)=> s + c),
             "id with Japanese 私の車はどこですか？",
