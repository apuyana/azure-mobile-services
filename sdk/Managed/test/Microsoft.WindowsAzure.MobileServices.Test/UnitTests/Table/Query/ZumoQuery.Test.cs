﻿// ----------------------------------------------------------------------------
// Copyright (c) Microsoft Corporation. All rights reserved.
// ----------------------------------------------------------------------------    

using System;
using System.Collections.Generic;
using System.Collections.ObjectModel;
using System.Globalization;
using System.Linq;
using System.Threading;
using Microsoft.WindowsAzure.MobileServices.Query;
using Microsoft.WindowsAzure.MobileServices.TestFramework;
using Newtonsoft.Json;

namespace Microsoft.WindowsAzure.MobileServices.Test
{
    public class Product
    {
        public long Id { get; set; }
        public int SmallId { get; set; }
        public ulong UnsignedId { get; set; }
        public uint UnsignedSmallId { get; set; }
        public string Name { get; set; }

        [JsonProperty(Required = Required.Always)]
        public float Weight { get; set; }

        [JsonProperty(Required = Required.AllowNull)]
        public float? WeightInKG { get; set; }

        public Decimal Price { get; set; }
        public bool InStock { get; set; }
        public short DisplayAisle { get; set; }
        public ushort UnsignedDisplayAisle { get; set; }
        public byte OptionFlags { get; set; }
        public DateTime Created { get; set; }
        public DateTime? Updated { get; set; }
        public TimeSpan AvailableTime { get; set; }
        public List<string> Tags { get; set; }
        public ProductType Type { get; set; }

        public Product()
        {
        }

        public Product(long id)
        {
            this.Id = id;
        }
    }

    public enum ProductType
    {
        Food,
        Furniture,
    }

    [Tag("query")]
    [Tag("unit")]
    public class ZumoQuery : TestBase
    {
        private MobileServiceTableQueryDescription Compile<T, U>(Func<IMobileServiceTable<T>, IMobileServiceTableQuery<U>> getQuery)
        {
            IMobileServiceClient service = new MobileServiceClient("http://www.test.com");
            IMobileServiceTable<T> table = service.GetTable<T>();
            IMobileServiceTableQuery<U> query = getQuery(table);
            MobileServiceTableQueryProvider provider = new MobileServiceTableQueryProvider();
            MobileServiceTableQueryDescription compiledQuery = provider.Compile((MobileServiceTableQuery<U>)query);
            Log(">>> " + compiledQuery.ToQueryString());
            return compiledQuery;
        }

        [TestMethod]
        public void BasicQuery()
        {
            // Query syntax
            MobileServiceTableQueryDescription query = Compile<Product, Product>(table =>
                from p in table
                select p);
            Assert.AreEqual("Product", query.TableName);
            Assert.IsNull(query.Filter);
            Assert.AreEqual(2, query.Selection.Count);
            Assert.AreEqual(0, query.Ordering.Count);
        }

        [TestMethod]
        public void Ordering()
        {
            // Query syntax
            MobileServiceTableQueryDescription query = Compile<Product, Product>(table =>
                from p in table
                orderby p.Price ascending
                select p);
            Assert.AreEqual(1, query.Ordering.Count);
            Assert.AreEqual("Price", ((MemberAccessNode)query.Ordering[0].Expression).MemberName);
            Assert.AreEqual(OrderByDirection.Ascending, query.Ordering[0].Direction);

            // Chaining
            query = Compile<Product, Product>(table => table.OrderBy(p => p.Price));
            Assert.AreEqual(1, query.Ordering.Count);
            Assert.AreEqual("Price", ((MemberAccessNode)query.Ordering[0].Expression).MemberName);
            Assert.AreEqual(OrderByDirection.Ascending, query.Ordering[0].Direction);

            // Query syntax descending
            query = Compile<Product, Product>(table =>
                from p in table
                orderby p.Price descending
                select p);
            Assert.AreEqual(1, query.Ordering.Count);
            Assert.AreEqual("Price", ((MemberAccessNode)query.Ordering[0].Expression).MemberName);
            Assert.AreEqual(OrderByDirection.Descending, query.Ordering[0].Direction);

            // Chaining descending
            query = Compile<Product, Product>(table => table.OrderByDescending(p => p.Price));
            Assert.AreEqual(1, query.Ordering.Count);
            Assert.AreEqual("Price", ((MemberAccessNode)query.Ordering[0].Expression).MemberName);
            Assert.AreEqual(OrderByDirection.Descending, query.Ordering[0].Direction);

            // Query syntax with multiple
            query = Compile<Product, Product>(table =>
                from p in table
                orderby p.Price ascending, p.Name descending
                select p);
            Assert.AreEqual(2, query.Ordering.Count);
            Assert.AreEqual("Price", ((MemberAccessNode)query.Ordering[0].Expression).MemberName);
            Assert.AreEqual(OrderByDirection.Ascending, query.Ordering[0].Direction);
            Assert.AreEqual("Name", ((MemberAccessNode)query.Ordering[1].Expression).MemberName);
            Assert.AreEqual(OrderByDirection.Descending, query.Ordering[1].Direction);

            // Chaining with multiple
            query = Compile<Product, Product>(table =>
                table
                .OrderBy(p => p.Price)
                .ThenByDescending(p => p.Name));
            Assert.AreEqual(2, query.Ordering.Count);
            Assert.AreEqual("Price", ((MemberAccessNode)query.Ordering[0].Expression).MemberName);
            Assert.AreEqual(OrderByDirection.Ascending, query.Ordering[0].Direction);
            Assert.AreEqual("Name", ((MemberAccessNode)query.Ordering[1].Expression).MemberName);
            Assert.AreEqual(OrderByDirection.Descending, query.Ordering[1].Direction);
        }

        [TestMethod]
        public void Projection()
        {
            // Query syntax
            MobileServiceTableQueryDescription query = Compile<Product, string>(table =>
                from p in table
                select p.Name);
            Assert.AreEqual(3, query.Selection.Count);
            Assert.AreEqual("Name", query.Selection[0]);
            Assert.AreEqual("Weight", query.Selection[1]);
            Assert.AreEqual("WeightInKG", query.Selection[2]);
            Assert.AreEqual(typeof(Product), query.ProjectionArgumentType);
            Assert.AreEqual(
                "ZUMO",
                query.Projections.First().DynamicInvoke(
                    new Product { Name = "ZUMO", Price = 0, InStock = true }));

            // Chaining
            query = Compile<Product, string>(table => table.Select(p => p.Name));
            Assert.AreEqual(3, query.Selection.Count);
            Assert.AreEqual("Name", query.Selection[0]);
            Assert.AreEqual("Weight", query.Selection[1]);
            Assert.AreEqual("WeightInKG", query.Selection[2]);
            Assert.AreEqual(typeof(Product), query.ProjectionArgumentType);
            Assert.AreEqual(
                "ZUMO",
                query.Projections.First().DynamicInvoke(
                    new Product { Name = "ZUMO", Price = 0, InStock = true }));

            // Verify that we don't blow up by trying to include the Foo
            // property in the compiled query
            Compile((IMobileServiceTable<Product> table) =>
                from p in table
                select new { Foo = p.Name });
        }

        [TestMethod]
        public void MutlipleProjection()
        {
            // Chaining
            MobileServiceTableQueryDescription query = Compile<Product, string>(table =>
                table.Select(p => new { Foo = p.Name })
                     .Select(f => f.Foo.ToLower()));
            Assert.AreEqual(3, query.Selection.Count);
            Assert.AreEqual("Name", query.Selection[0]);
            Assert.AreEqual("Weight", query.Selection[1]);
            Assert.AreEqual("WeightInKG", query.Selection[2]);
            Assert.AreEqual(typeof(Product), query.ProjectionArgumentType);
            Assert.AreEqual(
                "zumo",
                query.Projections[1].DynamicInvoke(
                    query.Projections[0].DynamicInvoke(
                    new Product { Name = "ZUMO", Price = 0, InStock = true })));

            // Verify that we don't blow up by trying to include the Foo
            // property in the compiled query
            Compile((IMobileServiceTable<Product> table) =>
                table.Select(p => new { Foo = p.Name })
                     .Select(f => new { LowerFoo = f.Foo.ToLower() }));
        }

        [TestMethod]
        public void SkipTake()
        {
            // Query syntax
            MobileServiceTableQueryDescription query = Compile<Product, Product>(table =>
                (from p in table
                 select p).Skip(2).Take(5));
            Assert.AreEqual(2, query.Skip);
            Assert.AreEqual(5, query.Top);

            // Chaining
            query = Compile<Product, Product>(table => table.Select(p => p).Skip(2).Take(5));
            Assert.AreEqual(2, query.Skip);
            Assert.AreEqual(5, query.Top);

            // Allow New operations
            query = Compile<Product, Product>(table => table.Select(p => p).Skip(new Product() { SmallId = 2 }.SmallId).Take(5));
            Assert.AreEqual(2, query.Skip);
            Assert.AreEqual(5, query.Top);
        }

        [TestMethod]
        public void WithParameters()
        {
            var userParmeters1 = new Dictionary<string, string>() { { "state", "PA" } };
            var userParmeters2 = new Dictionary<string, string>() { { "country", "USA" } };

            IMobileServiceClient service = new MobileServiceClient("http://www.test.com");
            IMobileServiceTable<Product> t = service.GetTable<Product>();

            IMobileServiceTableQuery<Product> originalQuery = from p in t select p;
            IMobileServiceTableQuery<Product> query = originalQuery.WithParameters(userParmeters1)
                                                                   .Skip(2)
                                                                   .WithParameters(userParmeters2);

            Assert.AreEqual("PA", originalQuery.Parameters["state"], "original query should also have parameters");
            Assert.AreEqual("USA", originalQuery.Parameters["country"], "original query should also have parameters");
            Assert.AreEqual("PA", query.Parameters["state"]);
            Assert.AreEqual("USA", query.Parameters["country"]);
        }

        [TestMethod]
        public void Filtering()
        {
            MobileServiceTableQueryDescription query = Compile<Product, Product>(table =>
                from p in table
                where p.Price > 50
                select p);
            AssertFilter(query.Filter, "(Price gt 50M)");

            query = Compile<Product, Product>(table => table.Where(p => p.Price > 50));
            AssertFilter(query.Filter, "(Price gt 50M)");

            query = Compile<Product, Product>(table =>
                from p in table
                where p.Weight <= 10
                select p);
            AssertFilter(query.Filter, "(Weight le 10f)");

            query = Compile<Product, Product>(table => table.Where(p => p.Weight <= 10));
            AssertFilter(query.Filter, "(Weight le 10f)");

            query = Compile<Product, Product>(table =>
                from p in table
                where p.Weight <= 10 && p.InStock == true
                select p);
            AssertFilter(query.Filter, "((Weight le 10f) and (InStock eq true))");

            query = Compile<Product, Product>(table => table.Where(p => p.Weight <= 10 && p.InStock == true));
            AssertFilter(query.Filter, "((Weight le 10f) and (InStock eq true))");

            query = Compile<Product, Product>(table =>
                from p in table
                where p.Weight <= 10 || p.InStock == true
                select p);
            AssertFilter(query.Filter, "((Weight le 10f) or (InStock eq true))");

            query = Compile<Product, Product>(table => table.Where(p => p.Weight <= 10 || p.InStock == true));
            AssertFilter(query.Filter, "((Weight le 10f) or (InStock eq true))");

            query = Compile<Product, Product>(table =>
                from p in table
                where !p.InStock
                select p);
            AssertFilter(query.Filter, "not(InStock)");

            query = Compile<Product, Product>(table => table.Where(p => !p.InStock));
<<<<<<< HEAD
            AssertFilter(query.Filter, "not(InStock)");
=======
            Assert.AreEqual("not(InStock)", query.Filter);
>>>>>>> 10db92d9
        }

        [Tag("notXamarin_iOS")] // LambdaExpression.Compile() is not supported on Xamarin.iOS
        [TestMethod]
        public void Filtering_PartialEval()
        {
            // Allow New Operations
            float foo = 10;
            var query = Compile<Product, Product>(table => table.Where(p => p.Weight <= new Product() { Weight = foo }.Weight || p.InStock == true));
<<<<<<< HEAD
            AssertFilter(query.Filter, "((Weight le 10f) or (InStock eq true))");
=======
            Assert.AreEqual("((Weight le 10f) or (InStock eq true))", query.Filter);
>>>>>>> 10db92d9

            query = Compile<Product, Product>(table => table.Where(p => p.Weight <= new Product(15) { Weight = foo }.Weight || p.InStock == true));
            AssertFilter(query.Filter, "((Weight le 10f) or (InStock eq true))");

            query = Compile<Product, Product>(table => table.Where(p => p.Weight <= new Product(15) { Weight = 10 }.Weight || p.InStock == true));
            AssertFilter(query.Filter, "((Weight le 10f) or (InStock eq true))");

            long id = 15;
            query = Compile<Product, Product>(table => table.Where(p => p.Weight <= new Product(id) { Weight = 10 }.Weight || p.InStock == true));
            AssertFilter(query.Filter, "((Weight le 10f) or (InStock eq true))");

            query = Compile<Product, Product>(table => table.Where(p => p.Created == new DateTime(1994, 10, 14, 0, 0, 0, DateTimeKind.Utc)));
            AssertFilter(query.Filter, "(Created eq datetime'1994-10-14T00:00:00.000Z')");
        }

        [TestMethod]
        public void CombinedQuery()
        {
            MobileServiceTableQueryDescription query = Compile((IMobileServiceTable<Product> table) =>
                (from p in table
                 where p.Price <= 10M && p.Weight > 10f
                 where !p.InStock
                 orderby p.Price descending, p.Name
                 select new { p.Name, p.Price })
                .Skip(20)
                .Take(10));
            Assert.AreEqual(
                "$filter=(((Price le 10M) and (Weight gt 10f)) and not(InStock))&$orderby=Price desc,Name&$skip=20&$top=10&$select=Name,Price,Weight,WeightInKG",
                query.ToQueryString());
        }

        [TestMethod]
        public void Bug466610UsingShorts()
        {
            MobileServiceTableQueryDescription query = Compile<Product, Product>(table =>
                table.Where(p => p.DisplayAisle == 2));
            AssertFilter(query.Filter, "(DisplayAisle eq 2)");

            query = Compile<Product, Product>(table =>
                from p in table
                where p.DisplayAisle == (short)3
                select p);
            AssertFilter(query.Filter, "(DisplayAisle eq 3)");

            short closedOverVariable = (short)5;
            query = Compile<Product, Product>(table =>
                from p in table
                where p.DisplayAisle == closedOverVariable
                select p);
            AssertFilter(query.Filter, "(DisplayAisle eq 5)");

            query = Compile<Product, Product>(table =>
                table.Where(p => p.OptionFlags == 7));
            AssertFilter(query.Filter, "(OptionFlags eq 7)");

            // Verify non-numeric conversions still aren't supported
            object aisle = 12.0;
            Throws<NotSupportedException>(() =>
                Compile<Product, Product>(table =>
                    from p in table
                    where (object)p.DisplayAisle == aisle
                    select p));
        }

        [TestMethod]
        public void Bug466610BareSkipTake()
        {
            MobileServiceTableQueryDescription query = Compile<Product, Product>(table => table.Skip(3));
            Assert.AreEqual(query.Skip, 3);
            Assert.IsFalse(query.Top.HasValue);

            query = Compile<Product, Product>(table => table.Take(5));
            Assert.AreEqual(query.Top, 5);
            Assert.IsFalse(query.Skip.HasValue);

            query = Compile<Product, Product>(table => table.Skip(7).Take(9));
            Assert.AreEqual(query.Skip, 7);
            Assert.AreEqual(query.Top, 9);

            query = Compile<Product, Product>(table => table.Take(11).Skip(13));
            Assert.AreEqual(query.Skip, 13);
            Assert.AreEqual(query.Top, 11);
        }

        [TestMethod]
        public void FilterOperators()
        {
            MobileServiceTableQueryDescription query = Compile<Product, Product>(table =>
                from p in table
                where p.Name + "x" == "mx"
                select p);
            AssertFilter(query.Filter, "(concat(Name,'x') eq 'mx')");

            query = Compile<Product, Product>(table =>
                from p in table
                where p.Weight + 1.0 == 10.0
                select p);
            AssertFilter(query.Filter, "((Weight add 1.0) eq 10.0)");

            query = Compile<Product, Product>(table =>
                from p in table
                where p.Weight + 1 == 10
                select p);
            AssertFilter(query.Filter, "((Weight add 1f) eq 10f)");

            query = Compile<Product, Product>(table =>
                from p in table
                where p.Weight - 1.0 == 10.0
                select p);
            AssertFilter(query.Filter, "((Weight sub 1.0) eq 10.0)");

            query = Compile<Product, Product>(table =>
                from p in table
                where p.Weight * 2.0 == 10.0
                select p);
            AssertFilter(query.Filter, "((Weight mul 2.0) eq 10.0)");

            query = Compile<Product, Product>(table =>
                from p in table
                where p.Weight / 2.0 == 10.0
                select p);
            AssertFilter(query.Filter, "((Weight div 2.0) eq 10.0)");

            query = Compile<Product, Product>(table =>
                from p in table
                where p.Id % 2 == 1
                select p);
            AssertFilter(query.Filter, "((id mod 2L) eq 1L)");

            query = Compile<Product, Product>(table =>
                from p in table
                where (p.Weight * 2.0) / 3.0 + 1.0 == 10.0
                select p);
            AssertFilter(query.Filter, "((((Weight mul 2.0) div 3.0) add 1.0) eq 10.0)");
        }

        [TestMethod]
        public void FilterMethods()
        {
            // Methods that look like properties
            MobileServiceTableQueryDescription query = Compile<Product, Product>(table =>
                from p in table
                where p.Name.Length == 7
                select p);
            AssertFilter(query.Filter, "(length(Name) eq 7)");

            query = Compile<Product, Product>(table =>
                from p in table
                where p.Created.Day == 7
                select p);
            AssertFilter(query.Filter, "(day(Created) eq 7)");

            query = Compile<Product, Product>(table =>
                from p in table
                where p.Created.Month == 7
                select p);
            AssertFilter(query.Filter, "(month(Created) eq 7)");

            query = Compile<Product, Product>(table =>
                from p in table
                where p.Created.Year == 7
                select p);
            AssertFilter(query.Filter, "(year(Created) eq 7)");

            query = Compile<Product, Product>(table =>
                from p in table
                where p.Created.Hour == 7
                select p);
            AssertFilter(query.Filter, "(hour(Created) eq 7)");

            query = Compile<Product, Product>(table =>
                from p in table
                where p.Created.Minute == 7
                select p);
            AssertFilter(query.Filter, "(minute(Created) eq 7)");

            query = Compile<Product, Product>(table =>
                from p in table
                where p.Created.Second == 7
                select p);
            AssertFilter(query.Filter, "(second(Created) eq 7)");


            // Static methods
            query = Compile<Product, Product>(table =>
                from p in table
                where Math.Floor(p.Weight) == 10
                select p);
            AssertFilter(query.Filter, "(floor(Weight) eq 10.0)");

            query = Compile<Product, Product>(table =>
                from p in table
                where Decimal.Floor(p.Price) == 10
                select p);
            AssertFilter(query.Filter, "(floor(Price) eq 10M)");

            query = Compile<Product, Product>(table =>
                from p in table
                where Math.Ceiling(p.Weight) == 10
                select p);
            AssertFilter(query.Filter, "(ceiling(Weight) eq 10.0)");

            query = Compile<Product, Product>(table =>
                from p in table
                where Decimal.Ceiling(p.Price) == 10
                select p);
            AssertFilter(query.Filter, "(ceiling(Price) eq 10M)");

            query = Compile<Product, Product>(table =>
                from p in table
                where Math.Round(p.Weight) == 10
                select p);
            AssertFilter(query.Filter, "(round(Weight) eq 10.0)");

            query = Compile<Product, Product>(table =>
                from p in table
                where Math.Round(p.Price) == 10
                select p);
            AssertFilter(query.Filter, "(round(Price) eq 10M)");

            query = Compile<Product, Product>(table =>
                from p in table
                where string.Concat(p.Name, "x") == "mx"
                select p);
            AssertFilter(query.Filter, "(concat(Name,'x') eq 'mx')");

            // Instance methods
            query = Compile<Product, Product>(table =>
                from p in table
                where p.Name.ToLower() == "a"
                select p);
            AssertFilter(query.Filter, "(tolower(Name) eq 'a')");

            // Instance methods
            query = Compile<Product, Product>(table =>
                from p in table
                where p.Name.ToLowerInvariant() == "a"
                select p);
            AssertFilter(query.Filter, "(tolower(Name) eq 'a')");

            query = Compile<Product, Product>(table =>
                from p in table
                where p.Name.ToUpper() == "A"
                select p);
            AssertFilter(query.Filter, "(toupper(Name) eq 'A')");

            query = Compile<Product, Product>(table =>
                from p in table
                where p.Name.ToUpperInvariant() == "A"
                select p);
            AssertFilter(query.Filter, "(toupper(Name) eq 'A')");

            query = Compile<Product, Product>(table =>
                from p in table
                where p.Name.Trim() == "A"
                select p);
            AssertFilter(query.Filter, "(trim(Name) eq 'A')");

            query = Compile<Product, Product>(table =>
                from p in table
                where p.Name.StartsWith("x")
                select p);
            AssertFilter(query.Filter, "startswith(Name,'x')");

            query = Compile<Product, Product>(table =>
                from p in table
                where p.Name.EndsWith("x")
                select p);
            AssertFilter(query.Filter, "endswith(Name,'x')");

            query = Compile<Product, Product>(table =>
                from p in table
                where p.Name.IndexOf("x") == 2
                select p);
            AssertFilter(query.Filter, "(indexof(Name,'x') eq 2)");

            query = Compile<Product, Product>(table =>
                from p in table
                where p.Name.IndexOf('x') == 2
                select p);
            AssertFilter(query.Filter, "(indexof(Name,'x') eq 2)");

            query = Compile<Product, Product>(table =>
                from p in table
                where p.Name.Contains("x")
                select p);
            AssertFilter(query.Filter, "substringof('x',Name)");

            query = Compile<Product, Product>(table =>
                from p in table
                where p.Name.Replace("a", "A") == "A"
                select p);
            AssertFilter(query.Filter, "(replace(Name,'a','A') eq 'A')");

            query = Compile<Product, Product>(table =>
                from p in table
                where p.Name.Replace('a', 'A') == "A"
                select p);
            AssertFilter(query.Filter, "(replace(Name,'a','A') eq 'A')");

            query = Compile<Product, Product>(table =>
                from p in table
                where p.Name.Substring(2) == "A"
                select p);
            AssertFilter(query.Filter, "(substring(Name,2) eq 'A')");

            query = Compile<Product, Product>(table =>
                from p in table
                where p.Name.Substring(2, 3) == "A"
                select p);
            AssertFilter(query.Filter, "(substring(Name,2,3) eq 'A')");

            // Verify each type works on nested expressions too
            query = Compile<Product, Product>(table =>
                from p in table
                where (p.Name + "x").Length == 7
                select p);
            AssertFilter(query.Filter, "(length(concat(Name,'x')) eq 7)");

            query = Compile<Product, Product>(table =>
                from p in table
                where string.Concat(p.Name + "x", "x") == "mx"
                select p);
            AssertFilter(query.Filter, "(concat(concat(Name,'x'),'x') eq 'mx')");

            query = Compile<Product, Product>(table =>
                from p in table
                where (p.Name + "x").ToLower() == "ax"
                select p);
            AssertFilter(query.Filter, "(tolower(concat(Name,'x')) eq 'ax')");
        }

        [TestMethod]
        public void FilterContainsMethod()
        {
            string[] names = new[] { "name1", "name2" };
            MobileServiceTableQueryDescription query = Compile<Product, Product>(table =>
                from p in table
                where names.Contains(p.Name)
                select p);
            AssertFilter(query.Filter, "((Name eq 'name1') or (Name eq 'name2'))");

            IEnumerable<string> namesEnum = new[] { "name1", "name2" };
            query = Compile<Product, Product>(table =>
                from p in table
                where namesEnum.Contains(p.Name)
                select p);
            AssertFilter(query.Filter, "((Name eq 'name1') or (Name eq 'name2'))");

            IEnumerable<string> empty = Enumerable.Empty<string>();
            query = Compile<Product, Product>(table =>
                from p in table
                where empty.Contains(p.Name)
                select p);
            AssertFilter(query.Filter, string.Empty);

            //test Contains on List<T>
            List<string> namesList = new List<string>() { "name1", "name2" };
            query = Compile<Product, Product>(table =>
                from p in table
                where namesList.Contains(p.Name)
                select p);
            AssertFilter(query.Filter, "((Name eq 'name1') or (Name eq 'name2'))");


            //test Contains on Collection<T>
            Collection<string> coll = new Collection<string>() { "name1", "name2" };
            query = Compile<Product, Product>(table =>
                from p in table
                where coll.Contains(p.Name)
                select p);
            AssertFilter(query.Filter, "((Name eq 'name1') or (Name eq 'name2'))");

            //test duplicates
            namesList = new List<string>() { "name1", "name1" };
            query = Compile<Product, Product>(table =>
                from p in table
                where namesList.Contains(p.Name)
                select p);
            AssertFilter(query.Filter, "((Name eq 'name1') or (Name eq 'name1'))");

            //test single
            namesList = new List<string>() { "name1" };
            query = Compile<Product, Product>(table =>
                from p in table
                where namesList.Contains(p.Name)
                select p);
            AssertFilter(query.Filter, "(Name eq 'name1')");

            //test multiples
            namesList = new List<string>() { "name1", "name2", "name3" };
            query = Compile<Product, Product>(table =>
                from p in table
                where namesList.Contains(p.Name)
                select p);
            AssertFilter(query.Filter, "(((Name eq 'name1') or (Name eq 'name2')) or (Name eq 'name3'))");


            IEnumerable<string> productNames = new Product[] { new Product { Name = "name1" }, new Product { Name = "name2" } }.Select(pr => pr.Name);
            query = Compile<Product, Product>(table =>
                from p in table
                where productNames.Contains(p.Name)
                select p);
            AssertFilter(query.Filter, "((Name eq 'name1') or (Name eq 'name2'))");

            IEnumerable<bool> booleans = new[] { false, true };
            query = Compile<Product, Product>(table =>
                from p in table
                where booleans.Contains(p.InStock)
                select p);
            AssertFilter(query.Filter, "((InStock eq false) or (InStock eq true))");

            IEnumerable<int> numbers = new[] { 13, 6 };
            query = Compile<Product, Product>(table =>
                from p in table
                where numbers.Contains(p.DisplayAisle)
                select p);
            AssertFilter(query.Filter, "((DisplayAisle eq 13) or (DisplayAisle eq 6))");

            IEnumerable<double> doubles = new[] { 4.6, 3.9089 };
            query = Compile<Product, Product>(table =>
                from p in table
                where doubles.Contains(p.Weight)
                select p);
            AssertFilter(query.Filter, "((Weight eq 4.6) or (Weight eq 3.9089))");
        }

        [TestMethod]
        public void FilterContainsMethodNegative()
        {
            //Contains on parameter members is not supported
            Throws<NotSupportedException>(() =>
                Compile<Product, Product>(table =>
                    from p in table
                    where p.Tags.Contains(p.Name)
                    select p));

            //test Select inside Where
            IEnumerable<Product> products = new Product[] { new Product { Name = "name1" }, new Product { Name = "name2" } };
            Throws<NotSupportedException>(() =>
                Compile<Product, Product>(table =>
                    from p in table
                    where products.Select(pr => pr.Name).Contains(p.Name)
                    select p));

            IEnumerable<int> numbers = new[] { 13, 6, 5 };
            //multiple parameter expressions throw in Contains
            Throws<NotSupportedException>(() =>
                Compile<Product, Product>(table =>
                    from p in table
                    where numbers.Select(n => p.Id).Contains(p.DisplayAisle)
                    select p));

            IEnumerable<object> objects = new object[] { 4.6, "string" };
            //Contains on list of T where T != typeof(p.Member)
            Throws<InvalidOperationException>(() =>
                Compile<Product, Product>(table =>
                    from p in table
                    where objects.Contains(p.Weight)
                    select p));
        }

        [TestMethod]
        public void FilterEnums()
        {
            MobileServiceTableQueryDescription query = Compile<Product, Product>(table =>
                from p in table
                where p.Type == ProductType.Food
                select p);
            AssertFilter(query.Filter, "(Type eq 'Food')");

            query = Compile<EnumType, EnumType>(table =>
                from p in table
                where p.Enum1 == Enum1.Enum1Value2
                select p);
            AssertFilter(query.Filter, "(Enum1 eq 'Enum1Value2')");

            query = Compile<EnumType, EnumType>(table =>
                from p in table
                where p.Enum2 == Enum2.Enum2Value2
                select p);
            AssertFilter(query.Filter, "(Enum2 eq 'Enum2Value2')");

            query = Compile<EnumType, EnumType>(table =>
                from p in table
                where p.Enum3 == (Enum3.Enum3Value2 | Enum3.Enum3Value1)
                select p);
            AssertFilter(query.Filter, "(Enum3 eq 'Enum3Value1%2C%20Enum3Value2')");

            query = Compile<EnumType, EnumType>(table =>
                from p in table
                where p.Enum4 == Enum4.Enum4Value2
                select p);
            AssertFilter(query.Filter, "(Enum4 eq 'Enum4Value2')");

            query = Compile<EnumType, EnumType>(table =>
                from p in table
                where p.Enum5 == Enum5.Enum5Value2
                select p);
            AssertFilter(query.Filter, "(Enum5 eq 'Enum5Value2')");

            query = Compile<EnumType, EnumType>(table =>
                from p in table
                where p.Enum6 == Enum6.Enum6Value1
                select p);
            AssertFilter(query.Filter, "(Enum6 eq 'Enum6Value1')");

            //check if toString works
            query = Compile<EnumType, EnumType>(table =>
                from p in table
                where p.Enum6.ToString() == Enum6.Enum6Value1.ToString()
                select p);
            AssertFilter(query.Filter, "(Enum6 eq 'Enum6Value1')");
        }

        [TestMethod]
        public void ToStringTest()
        {
            MobileServiceTableQueryDescription query = Compile<Product, Product>(table =>
                from p in table
                where p.Tags.ToString() == "Test"
                select p);
            AssertFilter(query.Filter, "(Tags eq 'Test')");

            query = Compile<Product, Product>(table =>
                from p in table
                where p.Price.ToString() == "1.56"
                select p);
            AssertFilter(query.Filter, "(Price eq '1.56')");

            query = Compile<Product, Product>(table =>
                from p in table
                where p.Created.ToString() == "January 23"
                select p);
            AssertFilter(query.Filter, "(Created eq 'January%2023')");

            IList<string> namesList = new List<string>() { "name1", "name1" };
            query = Compile<Product, Product>(table =>
                from p in table
                where namesList.Contains(p.DisplayAisle.ToString())
                select p);
            AssertFilter(query.Filter, "((DisplayAisle eq 'name1') or (DisplayAisle eq 'name1'))");
        }

        [TestMethod]
        public void FilterReturnsTrueConstant()
        {
            MobileServiceTableQueryDescription query = Compile<Product, Product>(table =>
                from p in table
                where true
                select p);
            AssertFilter(query.Filter, "true");

            query = Compile<Product, Product>(table => table.Where(p => true));
            AssertFilter(query.Filter, "true");

            query = Compile<Product, Product>(table => table.Where(item => !item.InStock || item.InStock));
            AssertFilter(query.Filter, "(not(InStock) or InStock)");
        }

        [TestMethod]
        public void FilterNullable()
        {
            MobileServiceTableQueryDescription query = Compile<Product, Product>(table =>
                from p in table
                where p.Updated == null
                select p);
            AssertFilter(query.Filter, "(Updated eq null)");

            query = Compile<Product, Product>(table =>
               from p in table
               where p.Updated == DateTime.MinValue
               select p);
            AssertFilter(query.Filter, "(Updated eq datetime'0001-01-01T08:00:00.000Z')");

            query = Compile<Product, Product>(table =>
                from p in table
                where p.WeightInKG == null
                select p);
            AssertFilter(query.Filter, "(WeightInKG eq null)");

            query = Compile<Product, Product>(table =>
                from p in table
                where p.WeightInKG == 4.0
                select p);
            AssertFilter(query.Filter, "(WeightInKG eq 4.0)");
        }

        [TestMethod]
        public void MultipleSkipShouldAddUp()
        {
            // Query syntax
            MobileServiceTableQueryDescription query = Compile<Product, Product>(table =>
                (from p in table
                 select p).Skip(2).Skip(5));
            Assert.AreEqual(7, query.Skip);

            query = Compile<Product, Product>(table =>
                (from p in table
                 select p).Skip(5).Skip(5));
            Assert.AreEqual(10, query.Skip);

            query = Compile<Product, Product>(table =>
                (from p in table
                 select p).Skip(20).Skip(6).Skip(5).Skip(2).Skip(9).Skip(5));
            Assert.AreEqual(47, query.Skip);
        }

        [TestMethod]
        public void MultipleTakeShouldChooseSmallest()
        {
            MobileServiceTableQueryDescription query = Compile<Product, Product>(table =>
                (from p in table
                 select p).Take(2).Take(5));
            Assert.AreEqual(2, query.Top);

            query = Compile<Product, Product>(table =>
                (from p in table
                 select p).Take(5).Take(2));
            Assert.AreEqual(2, query.Top);

            query = Compile<Product, Product>(table =>
                (from p in table
                 select p).Take(5).Take(5));
            Assert.AreEqual(5, query.Top);
        }

        [TestMethod]
        public void TableNameShouldPropagateCorrectly()
        {
            MobileServiceTableQueryDescription query = Compile<Product, Product>(table =>
                from p in table
                select p);
            Assert.AreEqual("Product", query.TableName);
            Assert.IsNull(query.Filter);
            Assert.AreEqual(2, query.Selection.Count);
            Assert.AreEqual(0, query.Ordering.Count);

            query = Compile<Product, string>(table =>
                from p in table
                select p.Name);
            Assert.AreEqual("Product", query.TableName);
            Assert.IsNull(query.Filter);
            Assert.AreEqual(3, query.Selection.Count);
            Assert.AreEqual(0, query.Ordering.Count);
        }

        [TestMethod]
        public void BooleanMemberValuesShouldBeHandled()
        {
            MobileServiceTableQueryDescription query = Compile<Product, Product>(table =>
                from p in table
                where p.InStock
                select p);
            Assert.AreEqual("Product", query.TableName);
            AssertFilter(query.Filter, "InStock");
            Assert.AreEqual(0, query.Selection.Count);
            Assert.AreEqual(0, query.Ordering.Count);
        }

        [TestMethod]
        public void UnsignedDataTypesTest()
        {
            MobileServiceTableQueryDescription query = Compile<Product, Product>(table =>
                from p in table
                where p.UnsignedId == 12UL
                select p);
            Assert.AreEqual("Product", query.TableName);
            AssertFilter(query.Filter, "(UnsignedId eq 12L)");

            //unsigned ints should be sent as long
            query = Compile<Product, Product>(table =>
                from p in table
                where p.UnsignedSmallId == 12U //uint
                select p);
            Assert.AreEqual("Product", query.TableName);
            AssertFilter(query.Filter, "(UnsignedSmallId eq 12L)");

            query = Compile<Product, Product>(table =>
                from p in table
                where p.UnsignedDisplayAisle == (ushort)12
                select p);
            Assert.AreEqual("Product", query.TableName);
            AssertFilter(query.Filter, "(UnsignedDisplayAisle eq 12)");
        }

        [TestMethod]
        public void FilterBasedOnTimeSpanShouldResultInString()
        {
            MobileServiceTableQueryDescription query = Compile<Product, Product>(table =>
                from p in table
                where p.AvailableTime > TimeSpan.FromDays(1)
                select p);
            Assert.AreEqual("Product", query.TableName);
            AssertFilter(query.Filter, "(AvailableTime gt '1.00%3A00%3A00')");
            Assert.AreEqual(0, query.Selection.Count);
            Assert.AreEqual(0, query.Ordering.Count);
        }

        [TestMethod]
        public void SkipZero()
        {
            MobileServiceTableQueryDescription query = Compile<Product, Product>(table => table.Skip(0));
            Assert.AreEqual("Product", query.TableName);
            Assert.AreEqual(0, query.Skip);
            Assert.IsFalse(query.Top.HasValue);
            Assert.AreEqual("$skip=0", query.ToQueryString());
        }

        [TestMethod]
        public void TopZero()
        {
            MobileServiceTableQueryDescription query = Compile<Product, Product>(table => table.Take(0));
            Assert.AreEqual("Product", query.TableName);
            Assert.AreEqual(0, query.Top);
            Assert.IsFalse(query.Skip.HasValue);
            Assert.AreEqual("$top=0", query.ToQueryString());
        }

        [TestMethod]
        public void DoublesSerializedUsingInvariantCulture()
        {
            MobileServiceTableQueryDescription query = Compile<Product, Product>(table =>
                from p in table
                where p.Weight > 1.3f
                select p);
            AssertFilter(query.Filter, "(Weight gt 1.3f)");
        }

        [TestMethod]
        public void DoublesSerializedAsDoubles()
        {
            MobileServiceTableQueryDescription query = Compile<Product, Product>(table =>
                from p in table
                where (p.SmallId / 100.0) == 2
                select p);
            AssertFilter(query.Filter, "((SmallId div 100.0) eq 2.0)");

            query = Compile<Product, Product>(table =>
                from p in table
                where (p.Weight * 31.213) == 60200000000000000000000000.0
                select p);
            AssertFilter(query.Filter, "((Weight mul 31.213) eq 6.02E+25)");
        }

        private static void AssertFilter(QueryNode filter, string expectedFilterStr)
        {
            string filterStr = ODataExpressionVisitor.ToODataString(filter);
            Assert.AreEqual(expectedFilterStr, filterStr);
        }
    }
}<|MERGE_RESOLUTION|>--- conflicted
+++ resolved
@@ -287,11 +287,7 @@
             AssertFilter(query.Filter, "not(InStock)");
 
             query = Compile<Product, Product>(table => table.Where(p => !p.InStock));
-<<<<<<< HEAD
             AssertFilter(query.Filter, "not(InStock)");
-=======
-            Assert.AreEqual("not(InStock)", query.Filter);
->>>>>>> 10db92d9
         }
 
         [Tag("notXamarin_iOS")] // LambdaExpression.Compile() is not supported on Xamarin.iOS
@@ -301,11 +297,7 @@
             // Allow New Operations
             float foo = 10;
             var query = Compile<Product, Product>(table => table.Where(p => p.Weight <= new Product() { Weight = foo }.Weight || p.InStock == true));
-<<<<<<< HEAD
             AssertFilter(query.Filter, "((Weight le 10f) or (InStock eq true))");
-=======
-            Assert.AreEqual("((Weight le 10f) or (InStock eq true))", query.Filter);
->>>>>>> 10db92d9
 
             query = Compile<Product, Product>(table => table.Where(p => p.Weight <= new Product(15) { Weight = foo }.Weight || p.InStock == true));
             AssertFilter(query.Filter, "((Weight le 10f) or (InStock eq true))");
@@ -332,9 +324,7 @@
                  select new { p.Name, p.Price })
                 .Skip(20)
                 .Take(10));
-            Assert.AreEqual(
-                "$filter=(((Price le 10M) and (Weight gt 10f)) and not(InStock))&$orderby=Price desc,Name&$skip=20&$top=10&$select=Name,Price,Weight,WeightInKG",
-                query.ToQueryString());
+            Assert.AreEqual("$filter=((Price le 10M) and (Weight gt 10f)) and not(InStock)&$orderby=Price desc,Name&$skip=20&$top=10&$select=Name,Price,Weight,WeightInKG", query.ToQueryString());
         }
 
         [TestMethod]
