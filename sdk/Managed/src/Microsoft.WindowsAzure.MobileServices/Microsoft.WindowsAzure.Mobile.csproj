﻿<?xml version="1.0" encoding="utf-8"?>
<Project ToolsVersion="4.0" DefaultTargets="Build" xmlns="http://schemas.microsoft.com/developer/msbuild/2003">
  <Import Project="$([MSBuild]::GetDirectoryNameOfFileAbove($(MSBuildThisFileDirectory),Microsoft.WindowsAzure.Mobile.Build.msbuild))\tools\Microsoft.WindowsAzure.Mobile.Build.settings.targets" Condition="$(CmdLine) != ''" />
  <Import Project="$(MSBuildExtensionsPath)\$(MSBuildToolsVersion)\Microsoft.Common.props" Condition="Exists('$(MSBuildExtensionsPath)\$(MSBuildToolsVersion)\Microsoft.Common.props')" />
  <PropertyGroup>
    <DefaultLanguage>en-US</DefaultLanguage>
    <MinimumVisualStudioVersion>11.0</MinimumVisualStudioVersion>
    <Configuration Condition=" '$(Configuration)' == '' ">Debug</Configuration>
    <OutputPath Condition=" '$(OutputPath)' == '' ">bin\$(Configuration)</OutputPath>
    <Platform Condition=" '$(Platform)' == '' ">AnyCPU</Platform>
    <ProjectGuid>{75557793-E36E-4190-8714-5BD2665859FB}</ProjectGuid>
    <OutputType>Library</OutputType>
    <AppDesignerFolder>Properties</AppDesignerFolder>
    <RootNamespace>Microsoft.WindowsAzure.MobileServices</RootNamespace>
    <AssemblyName>Microsoft.WindowsAzure.Mobile</AssemblyName>
    <TargetFrameworkVersion>v4.5</TargetFrameworkVersion>
    <TargetFrameworkProfile>Profile259</TargetFrameworkProfile>
    <FileAlignment>512</FileAlignment>
    <ProjectTypeGuids>{786C830F-07A1-408B-BD7F-6EE04809D6DB};{FAE04EC0-301F-11D3-BF4B-00C04F79EFBC}</ProjectTypeGuids>
    <SolutionDir Condition="$(SolutionDir) == '' Or $(SolutionDir) == '*Undefined*'">..\..\</SolutionDir>
    <RestorePackages>true</RestorePackages>
  </PropertyGroup>
  <PropertyGroup Condition=" '$(Configuration)|$(Platform)' == 'Debug|AnyCPU' ">
    <DebugSymbols>true</DebugSymbols>
    <DebugType>full</DebugType>
    <Optimize>false</Optimize>
    <DefineConstants>DEBUG;TRACE</DefineConstants>
    <ErrorReport>prompt</ErrorReport>
    <WarningLevel>4</WarningLevel>
    <DocumentationFile>
    </DocumentationFile>
    <RunCodeAnalysis>true</RunCodeAnalysis>
    <CodeAnalysisAdditionalOptions>
      /assemblyCompareMode:StrongNameIgnoringVersion
    </CodeAnalysisAdditionalOptions>
  </PropertyGroup>
  <PropertyGroup Condition=" '$(Configuration)|$(Platform)' == 'Release|AnyCPU' ">
    <DebugType>pdbonly</DebugType>
    <Optimize>true</Optimize>
    <DefineConstants>TRACE</DefineConstants>
    <ErrorReport>prompt</ErrorReport>
    <WarningLevel>4</WarningLevel>
    <DocumentationFile>$(OutputPath)\Microsoft.WindowsAzure.Mobile.xml</DocumentationFile>
  </PropertyGroup>
  <ItemGroup>
    <Compile Include="Authentication\MobileServiceTokenAuthentication.cs" />
    <Compile Include="Collections\MobileServiceCollection.cs" />
    <Compile Include="EnumValueAttribute.cs" />
    <Compile Include="Exceptions\MobileServiceConflictException.cs" />
    <Compile Include="Exceptions\MobileServiceInvalidOperationException.cs" />
    <Compile Include="Exceptions\MobileServicePreconditionFailedException.cs" />
    <Compile Include="Exceptions\MobileServiceLocalStoreException.cs" />
    <Compile Include="Exceptions\MobileServiceODataException.cs" />
    <Compile Include="Exceptions\MobileServicePushAbortException.cs" />
    <Compile Include="Extensions\ExceptionExtensions.cs" />
    <Compile Include="Extensions\IDictionaryExtensions.cs" />
    <Compile Include="Extensions\JTokenExtensions.cs" />
    <Compile Include="Extensions\MobileServiceClientExtensions.cs" />
    <Compile Include="Extensions\MobileServiceCollectionExtensions.cs" />
<<<<<<< HEAD
    <Compile Include="Extensions\MobileServiceLocalStoreExtensions.cs" />
    <Compile Include="Extensions\MobileServiceSyncContextExtensions.cs" />
    <Compile Include="Extensions\MobileServiceSyncTableExtensions.cs" />
=======
>>>>>>> 0c678fe0
    <Compile Include="Extensions\MobileServiceTableExtensions.cs" />
    <Compile Include="Extensions\StringExtensions.cs" />
    <Compile Include="Extensions\TypeExtensions.cs" />
    <Compile Include="Http\HttpUtility.cs" />
    <Compile Include="Http\LinkHeaderValue.cs" />
    <Compile Include="Http\MobileServiceHttpResponse.cs" />
    <Compile Include="IMobileServiceClient.cs" />
    <Compile Include="Authentication\MobileServiceAuthentication.cs" />
    <Compile Include="Authentication\MobileServiceAuthenticationProvider.cs" />
    <Compile Include="MobileServiceClient.cs" />
    <Compile Include="MobileServiceFeatures.cs" />
    <Compile Include="MobileServiceUser.cs" />
    <Compile Include="Platform\IApplicationStorage.cs" />
    <Compile Include="Platform\IPushUtility.cs" />
    <Compile Include="Platform\IExpressionUtility.cs" />
    <Compile Include="Platform\IPlatform.cs" />
    <Compile Include="Platform\IPlatformInformation.cs" />
    <Compile Include="Http\MobileServiceHttpClient.cs" />
    <Compile Include="Platform\Platform.cs" />
    <Compile Include="Properties\AssemblyInfo.cs" />
    <Compile Include="Push\ILocalStorageManager.cs" />
    <Compile Include="Push\LocalStorageManager.cs" />
    <Compile Include="Push\PushHttpClient.cs" />
    <Compile Include="Push\Registration.cs" />
    <Compile Include="Push\RegistrationClassConverter.cs" />
    <Compile Include="Push\RegistrationManager.cs" />
    <Compile Include="Push\StoredRegistrationEntry.cs" />
    <Compile Include="Resources.Designer.cs">
      <AutoGen>True</AutoGen>
      <DesignTime>True</DesignTime>
      <DependentUpon>Resources.resx</DependentUpon>
    </Compile>
    <Compile Include="Table\MobileServiceSystemColumns.cs" />
<<<<<<< HEAD
=======
    <Compile Include="Table\MobileServiceSystemProperties.cs" />
>>>>>>> 0c678fe0
    <Compile Include="Table\Query\IQueryResultProvider.cs" />
    <Compile Include="Table\Query\Linq\FilterBuildingExpressionVisitor.cs" />
    <Compile Include="Table\Query\Linq\IMobileServiceTableQuery.cs" />
    <Compile Include="Table\Query\Linq\MemberInfoKey.cs" />
    <Compile Include="Table\Query\Linq\MobileServiceTableQuery.cs" />
    <Compile Include="Table\Query\Linq\MobileServiceTableQueryProvider.cs" />
    <Compile Include="Table\Query\Linq\MobileServiceTableQueryTranslator.cs" />
    <Compile Include="Table\Query\ODataOptions.cs" />
<<<<<<< HEAD
    <Compile Include="Table\Query\OData\BinaryOperatorKind.cs" />
    <Compile Include="Table\Query\OData\BinaryOperatorNode.cs" />
    <Compile Include="Table\Query\OData\ConstantNode.cs" />
    <Compile Include="Table\Query\OData\ConvertNode.cs" />
    <Compile Include="Table\Query\OData\ODataExpressionLexer.cs" />
    <Compile Include="Table\Query\OData\QueryNode.cs" />
    <Compile Include="Table\Query\OData\QueryNodeVisitor.cs" />
    <Compile Include="Table\Query\OData\MemberAccessNode.cs" />
    <Compile Include="Table\Query\OData\FunctionCallNode.cs" />
    <Compile Include="Table\Query\OData\QueryNodeKind.cs" />
    <Compile Include="Table\Query\OData\ODataExpressionParser.cs" />
    <Compile Include="Table\Query\OData\ODataExpressionVisitor.cs" />
    <Compile Include="Table\Query\OData\QueryToken.cs" />
    <Compile Include="Table\Query\OData\QueryTokenKind.cs" />
    <Compile Include="Table\Query\OData\UnaryOperatorKind.cs" />
    <Compile Include="Table\Query\OData\UnaryOperatorNode.cs" />
    <Compile Include="Table\Query\OData\OrderByDirection.cs" />
    <Compile Include="Table\Query\OData\OrderByNode.cs" />
    <Compile Include="Table\Query\QueryResult.cs" />
    <Compile Include="Table\Serialization\DeletedAttribute.cs" />
    <Compile Include="Table\Sync\IMobileServiceLocalStore.cs" />
    <Compile Include="Table\Sync\MobileServiceLocalStore.cs" />
    <Compile Include="Table\Sync\MobileServicePushStatus.cs" />
    <Compile Include="Table\Sync\MobileServiceSyncHandler.cs" />
    <Compile Include="Table\Sync\IMobileServiceSyncContext.cs" />
    <Compile Include="Table\Sync\IMobileServiceSyncTable.cs" />
    <Compile Include="Table\Sync\IMobileServiceSyncTable.Generic.cs" />
    <Compile Include="Table\MobileServiceSystemProperties.cs" />
=======
    <Compile Include="Table\Query\QueryResult.cs" />
>>>>>>> 0c678fe0
    <Compile Include="Table\Serialization\UpdatedAtAttribute.cs" />
    <Compile Include="Table\Serialization\CreatedAtAttribute.cs" />
    <Compile Include="Table\Serialization\VersionAttribute.cs" />
    <Compile Include="Table\Serialization\ISystemPropertyAttribute.cs" />
    <Compile Include="Table\IMobileServiceTable.cs" />
    <Compile Include="Table\IMobileServiceTable.Generic.cs" />
    <Compile Include="Table\MobileServiceTable.cs" />
    <Compile Include="Table\MobileServiceTable.Generic.cs" />
    <Compile Include="MobileServiceUrlBuilder.cs" />
    <Compile Include="Table\Query\ITotalCountProvider.cs" />
    <Compile Include="Table\Query\MobileServiceTableQueryDescription.cs" />
    <Compile Include="Table\Query\QueryResultEnumerable.cs" />
    <Compile Include="Table\Query\QueryResultList.cs" />
    <Compile Include="Table\Serialization\DataTableAttribute.cs" />
    <Compile Include="Table\Serialization\MobileServiceContractResolver.cs" />
    <Compile Include="Table\Serialization\MobileServiceSerializer.cs" />
    <Compile Include="Table\Serialization\MobileServiceJsonSerializerSettings.cs" />
    <Compile Include="Table\Serialization\MobileServicePrecisionCheckConverter.cs" />
    <Compile Include="Table\Serialization\MobileServiceIsoDateTimeConverter.cs" />
    <Compile Include="Table\Sync\MobileServiceSyncSettingsManager.cs" />
    <Compile Include="Table\Sync\MobileServiceRemoteTableOptions.cs" />
    <Compile Include="Table\Sync\Queue\Actions\IncrementalPullStrategy.cs" />
    <Compile Include="Table\Sync\Queue\Actions\PullCursor.cs" />
    <Compile Include="Table\Sync\Queue\Actions\PullStrategy.cs" />
    <Compile Include="Table\Sync\Queue\Actions\SyncAction.cs" />
    <Compile Include="Table\Sync\Queue\Actions\PurgeAction.cs" />
    <Compile Include="Table\Sync\Queue\Actions\PullAction.cs" />
    <Compile Include="Table\Sync\Queue\Actions\TableAction.cs" />
    <Compile Include="Table\Sync\Queue\Operations\MobileServiceTableOperationError.cs" />
    <Compile Include="Table\Sync\Queue\Operations\DeleteOperation.cs" />
    <Compile Include="Table\Sync\Queue\Operations\MobileServiceTableOperationState.cs" />
    <Compile Include="Table\Sync\Queue\Operations\UpdateOperation.cs" />
    <Compile Include="Table\Sync\Queue\Operations\InsertOperation.cs" />
    <Compile Include="Table\Sync\Queue\OperationBatch.cs" />
    <Compile Include="Table\Sync\Queue\Operations\IMobileServiceTableOperation.cs" />
    <Compile Include="Table\Sync\IMobileServiceSyncHandler.cs" />
    <Compile Include="Table\Sync\MobileServiceSyncContext.cs" />
    <Compile Include="Table\Sync\MobileServicePushCompletionResult.cs" />
    <Compile Include="Table\Sync\MobileServiceSyncTable.cs" />
    <Compile Include="Table\Sync\MobileServiceSyncTable.Generic.cs" />
    <Compile Include="Table\Sync\Queue\Operations\MobileServiceTableOperationKind.cs" />
    <Compile Include="Table\Sync\Queue\OperationQueue.cs" />
    <Compile Include="Table\Sync\Queue\Operations\MobileServiceTableOperation.cs" />
    <Compile Include="Table\Sync\Queue\Actions\PushAction.cs" />
    <Compile Include="Exceptions\MobileServicePushFailedException.cs" />
    <Compile Include="Table\Sync\MobileServiceLocalSystemTables.cs" />
    <Compile Include="Threading\ActionBlock.cs" />
    <Compile Include="Threading\AsyncLock.cs" />
    <Compile Include="Threading\AsyncLockDictionary.cs" />
    <Compile Include="Threading\AsyncReaderWriterLock.cs" />
    <Compile Include="Threading\DisposeAction.cs" />
  </ItemGroup>
  <ItemGroup>
    <EmbeddedResource Include="Resources.resx">
      <Generator>ResXFileCodeGenerator</Generator>
      <SubType>Designer</SubType>
      <LastGenOutput>Resources.Designer.cs</LastGenOutput>
    </EmbeddedResource>
  </ItemGroup>
  <ItemGroup>
    <Reference Include="Newtonsoft.Json">
      <HintPath>..\..\packages\Newtonsoft.Json.6.0.4\lib\portable-net45+wp80+win8+wpa81\Newtonsoft.Json.dll</HintPath>
    </Reference>
    <Reference Include="System.Net.Http">
      <HintPath>..\..\packages\Microsoft.Net.Http.2.2.22\lib\portable-net40+sl4+win8+wp71+wpa81\System.Net.Http.dll</HintPath>
    </Reference>
    <Reference Include="System.Net.Http.Extensions">
      <HintPath>..\..\packages\Microsoft.Net.Http.2.2.22\lib\portable-net40+sl4+win8+wp71+wpa81\System.Net.Http.Extensions.dll</HintPath>
    </Reference>
    <Reference Include="System.Net.Http.Primitives">
      <HintPath>..\..\packages\Microsoft.Net.Http.2.2.22\lib\portable-net40+sl4+win8+wp71+wpa81\System.Net.Http.Primitives.dll</HintPath>
    </Reference>
  </ItemGroup>
  <ItemGroup>
    <None Include="packages.config" />
  </ItemGroup>
  <Import Project="$(MSBuildExtensionsPath32)\Microsoft\Portable\$(TargetFrameworkVersion)\Microsoft.Portable.CSharp.targets" />
  <Import Project="..\..\packages\Microsoft.Bcl.Build.1.0.14\tools\Microsoft.Bcl.Build.targets" Condition="Exists('..\..\packages\Microsoft.Bcl.Build.1.0.14\tools\Microsoft.Bcl.Build.targets')" />
  <Target Name="EnsureBclBuildImported" BeforeTargets="BeforeBuild" Condition="'$(BclBuildImported)' == ''">
    <Error Condition="!Exists('..\..\packages\Microsoft.Bcl.Build.1.0.14\tools\Microsoft.Bcl.Build.targets')" Text="This project references NuGet package(s) that are missing on this computer. Enable NuGet Package Restore to download them.  For more information, see http://go.microsoft.com/fwlink/?LinkID=317567." HelpKeyword="BCLBUILD2001" />
    <Error Condition="Exists('..\..\packages\Microsoft.Bcl.Build.1.0.14\tools\Microsoft.Bcl.Build.targets')" Text="The build restored NuGet packages. Build the project again to include these packages in the build. For more information, see http://go.microsoft.com/fwlink/?LinkID=317568." HelpKeyword="BCLBUILD2002" />
  </Target>
</Project><|MERGE_RESOLUTION|>--- conflicted
+++ resolved
@@ -57,12 +57,9 @@
     <Compile Include="Extensions\JTokenExtensions.cs" />
     <Compile Include="Extensions\MobileServiceClientExtensions.cs" />
     <Compile Include="Extensions\MobileServiceCollectionExtensions.cs" />
-<<<<<<< HEAD
     <Compile Include="Extensions\MobileServiceLocalStoreExtensions.cs" />
     <Compile Include="Extensions\MobileServiceSyncContextExtensions.cs" />
     <Compile Include="Extensions\MobileServiceSyncTableExtensions.cs" />
-=======
->>>>>>> 0c678fe0
     <Compile Include="Extensions\MobileServiceTableExtensions.cs" />
     <Compile Include="Extensions\StringExtensions.cs" />
     <Compile Include="Extensions\TypeExtensions.cs" />
@@ -96,10 +93,7 @@
       <DependentUpon>Resources.resx</DependentUpon>
     </Compile>
     <Compile Include="Table\MobileServiceSystemColumns.cs" />
-<<<<<<< HEAD
-=======
     <Compile Include="Table\MobileServiceSystemProperties.cs" />
->>>>>>> 0c678fe0
     <Compile Include="Table\Query\IQueryResultProvider.cs" />
     <Compile Include="Table\Query\Linq\FilterBuildingExpressionVisitor.cs" />
     <Compile Include="Table\Query\Linq\IMobileServiceTableQuery.cs" />
@@ -108,7 +102,6 @@
     <Compile Include="Table\Query\Linq\MobileServiceTableQueryProvider.cs" />
     <Compile Include="Table\Query\Linq\MobileServiceTableQueryTranslator.cs" />
     <Compile Include="Table\Query\ODataOptions.cs" />
-<<<<<<< HEAD
     <Compile Include="Table\Query\OData\BinaryOperatorKind.cs" />
     <Compile Include="Table\Query\OData\BinaryOperatorNode.cs" />
     <Compile Include="Table\Query\OData\ConstantNode.cs" />
@@ -137,9 +130,7 @@
     <Compile Include="Table\Sync\IMobileServiceSyncTable.cs" />
     <Compile Include="Table\Sync\IMobileServiceSyncTable.Generic.cs" />
     <Compile Include="Table\MobileServiceSystemProperties.cs" />
-=======
     <Compile Include="Table\Query\QueryResult.cs" />
->>>>>>> 0c678fe0
     <Compile Include="Table\Serialization\UpdatedAtAttribute.cs" />
     <Compile Include="Table\Serialization\CreatedAtAttribute.cs" />
     <Compile Include="Table\Serialization\VersionAttribute.cs" />
