﻿// ----------------------------------------------------------------------------
// Copyright (c) Microsoft Corporation. All rights reserved.
// ----------------------------------------------------------------------------

using System;
using System.Collections.Generic;
using System.Linq;

namespace Microsoft.WindowsAzure.MobileServices
{
    internal static class HttpUtility
    {
        /// <summary>
<<<<<<< HEAD
        /// Parses a query string into a <see cref="System.Collections.Generic.Dictionary{TKey,TValue}"/>
        /// </summary>
        /// <param name="query">The query string to parse.</param>
        /// <returns>An <see cref="System.Collections.Generic.Dictionary{TKey,TValue}"/> of query parameters and values.</returns>
=======
        /// Parses a query string into a <see cref="System.Collections.Generic.IDictionary{TKey, TValue}"/>
        /// </summary>
        /// <param name="query">The query string to parse.</param>
        /// <returns>An <see cref="System.Collections.Generic.IDictionary{TKey, TValue}"/> of query parameters and values.</returns>
>>>>>>> 303c2086
        public static IDictionary<string, string> ParseQueryString(string query)
        {
            char[] separator = new[] { '=' };
            var parameters = query.Split('&')
                                  .Select(part => part.Split(separator, 2))
                                  .ToDictionary(x => Uri.UnescapeDataString(x[0]), x => x.Length > 1 ? Uri.UnescapeDataString(x[1]) : String.Empty);

            return parameters;
        }
    }
}<|MERGE_RESOLUTION|>--- conflicted
+++ resolved
@@ -11,17 +11,10 @@
     internal static class HttpUtility
     {
         /// <summary>
-<<<<<<< HEAD
-        /// Parses a query string into a <see cref="System.Collections.Generic.Dictionary{TKey,TValue}"/>
-        /// </summary>
-        /// <param name="query">The query string to parse.</param>
-        /// <returns>An <see cref="System.Collections.Generic.Dictionary{TKey,TValue}"/> of query parameters and values.</returns>
-=======
         /// Parses a query string into a <see cref="System.Collections.Generic.IDictionary{TKey, TValue}"/>
         /// </summary>
         /// <param name="query">The query string to parse.</param>
         /// <returns>An <see cref="System.Collections.Generic.IDictionary{TKey, TValue}"/> of query parameters and values.</returns>
->>>>>>> 303c2086
         public static IDictionary<string, string> ParseQueryString(string query)
         {
             char[] separator = new[] { '=' };
