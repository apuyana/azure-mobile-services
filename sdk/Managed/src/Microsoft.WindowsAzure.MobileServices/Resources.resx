--- conflicted
+++ resolved
@@ -288,7 +288,12 @@
   <data name="Push_TagNoCommas" xml:space="preserve">
     <value>Tags must not contain ','.</value>
   </data>
-<<<<<<< HEAD
+  <data name="IAuthenticationBroker_LoginInProgress" xml:space="preserve">
+    <value>Authentication is already in progress.</value>
+  </data>
+  <data name="IAuthenticationBroker_NoLoginInProgress" xml:space="preserve">
+    <value>Authentication has not been started.</value>
+  </data>
   <data name="MobileServiceSyncTable_IdMustBeString" xml:space="preserve">
     <value>The id must be of type string.</value>
   </data>
@@ -384,12 +389,5 @@
   </data>
   <data name="MobileServiceTableOperation_ResultNotJObject" xml:space="preserve">
     <value>Mobile Service table operation returned an unexpected response.</value>
-=======
-  <data name="IAuthenticationBroker_LoginInProgress" xml:space="preserve">
-    <value>Authentication is already in progress.</value>
-  </data>
-  <data name="IAuthenticationBroker_NoLoginInProgress" xml:space="preserve">
-    <value>Authentication has not been started.</value>
->>>>>>> 1a88bb30
   </data>
 </root>