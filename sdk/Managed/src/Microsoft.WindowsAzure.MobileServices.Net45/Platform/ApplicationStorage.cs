﻿// ----------------------------------------------------------------------------
// Copyright (c) Microsoft Corporation. All rights reserved.
// ----------------------------------------------------------------------------

using System;
using System.IO;
using System.IO.IsolatedStorage;

namespace Microsoft.WindowsAzure.MobileServices
{
    /// <summary>
    /// An implementation of the <see cref="IApplicationStorage"/> interface
    /// for the .NET Platform that uses .NET
    /// <see cref="System.Configuration.ApplicationSettingsBase"/> APIs.
    /// </summary>
    internal class ApplicationStorage : IApplicationStorage
    {
        /// <summary>
        /// A singleton instance of the <see cref="ApplicationStorage"/>.
        /// </summary>
        private static readonly IApplicationStorage instance = new ApplicationStorage();        

        private ApplicationStorage() : this(string.Empty)
        {            
        }
        
        internal ApplicationStorage(string name)
        {
            this.StoragePrefix = name;
        }

        /// <summary>
        /// A singleton instance of the <see cref="ApplicationStorage"/>.
        /// </summary>
        internal static IApplicationStorage Instance
        {
            get
            {
                return instance;
            }
        }

        private string StoragePrefix { get; set; }

        /// <summary>
        /// Tries to read a setting's value from application storage. 
        /// </summary>
        /// <param name="name">The name of the setting to try to read.
        /// </param>
        /// <param name="value">Upon returning, if the return value was <c>true</c>, 
        /// will be the value of the given setting; will be <c>null</c> otherwise.
        /// </param>
        /// <returns>
        /// <c>true</c> if the setting existed and was successfully read; <c>false</c> otherwise.
        /// </returns>
        /// <exception cref="ArgumentException">
        /// Thrown if the setting name is <c>null</c> or whitespace.
        /// </exception>
        bool IApplicationStorage.TryReadSetting(string name, out object value)
        {
            if (string.IsNullOrWhiteSpace(name))
            {
                string message = Resources.IApplicationStorage_NullOrWhitespaceSettingName;
                throw new ArgumentException(message);
            }

            try
            {
                using (IsolatedStorageFile isoStore = IsolatedStorageFile.GetStore(IsolatedStorageScope.Assembly | IsolatedStorageScope.User, null, null))
                {
<<<<<<< HEAD
                    IsolatedStorageFileStream fileStream = isoStore.OpenFile(name, FileMode.OpenOrCreate, FileAccess.Read);
                    using (var reader = new StreamReader(fileStream))
=======
                    using (IsolatedStorageFileStream fileStream = isoStore.OpenFile(string.Concat(this.StoragePrefix, name), FileMode.OpenOrCreate, FileAccess.Read))
>>>>>>> 10db92d9
                    {
                        value = reader.ReadToEnd();
                        return value != null;
                    }
                }
            }
            catch
            {
                value = Guid.Empty;
                return true;
            }
        }

        /// <summary>
        /// Writes the setting's value to application storage.
        /// </summary>
        /// <param name="name">The name of the setting to write.
        /// </param>
        /// <param name="value">The value to write.
        /// </param>
        /// <exception cref="ArgumentException">
        /// Thrown if the setting name is <c>null</c> or empty.
        /// </exception>
        /// <exception cref="InvalidOperationException">
        /// Thrown if an error occurs while writing the setting.
        /// </exception>
        void IApplicationStorage.WriteSetting(string name, object value)
        {
            if (string.IsNullOrWhiteSpace(name))
            {
                string message = Resources.IApplicationStorage_NullOrWhitespaceSettingName;
                throw new ArgumentException(message);
            }

            try
            {
                using (IsolatedStorageFile isoStore = IsolatedStorageFile.GetStore(IsolatedStorageScope.Assembly | IsolatedStorageScope.User, null, null))
                {
<<<<<<< HEAD
                    IsolatedStorageFileStream fileStream = isoStore.OpenFile(name, FileMode.OpenOrCreate, FileAccess.Write);
                    using (var writer = new StreamWriter(fileStream))
=======
                    using (IsolatedStorageFileStream fileStream = isoStore.OpenFile(string.Concat(this.StoragePrefix, name), FileMode.OpenOrCreate, FileAccess.Write))
>>>>>>> 10db92d9
                    {
                        writer.WriteLine(value.ToString());
                    }
                }
            }
            catch (Exception)
            {
            }
        }

        public void Save()
        {
            // This operation is a no-op in NetFramework
        }
    }
}<|MERGE_RESOLUTION|>--- conflicted
+++ resolved
@@ -68,15 +68,13 @@
             {
                 using (IsolatedStorageFile isoStore = IsolatedStorageFile.GetStore(IsolatedStorageScope.Assembly | IsolatedStorageScope.User, null, null))
                 {
-<<<<<<< HEAD
-                    IsolatedStorageFileStream fileStream = isoStore.OpenFile(name, FileMode.OpenOrCreate, FileAccess.Read);
-                    using (var reader = new StreamReader(fileStream))
-=======
                     using (IsolatedStorageFileStream fileStream = isoStore.OpenFile(string.Concat(this.StoragePrefix, name), FileMode.OpenOrCreate, FileAccess.Read))
->>>>>>> 10db92d9
                     {
-                        value = reader.ReadToEnd();
-                        return value != null;
+                        using (var reader = new StreamReader(fileStream))
+                        {
+                            value = reader.ReadToEnd();
+                            return value != null;
+                        }
                     }
                 }
             }
@@ -112,13 +110,9 @@
             {
                 using (IsolatedStorageFile isoStore = IsolatedStorageFile.GetStore(IsolatedStorageScope.Assembly | IsolatedStorageScope.User, null, null))
                 {
-<<<<<<< HEAD
-                    IsolatedStorageFileStream fileStream = isoStore.OpenFile(name, FileMode.OpenOrCreate, FileAccess.Write);
-                    using (var writer = new StreamWriter(fileStream))
-=======
                     using (IsolatedStorageFileStream fileStream = isoStore.OpenFile(string.Concat(this.StoragePrefix, name), FileMode.OpenOrCreate, FileAccess.Write))
->>>>>>> 10db92d9
                     {
+                        using (var writer = new StreamWriter(fileStream))
                         writer.WriteLine(value.ToString());
                     }
                 }
