// ----------------------------------------------------------------------------
// Copyright (c) Microsoft Corporation. All rights reserved.
// ----------------------------------------------------------------------------

#import <XCTest/XCTest.h>
#import "WindowsAzureMobileServices.h"
#import "MSTestFilter.h"
#import "MSTable+MSTableTestUtilities.h"
#import "MSJSONSerializer.h"

@interface MSTableFuncTests : XCTestCase
@property (nonatomic) BOOL done;
@property (nonatomic, strong) MSTable *table;
@end

@implementation MSTableFuncTests

-(void) setUp
{
    [super setUp];
    self.continueAfterFailure = NO;
    
    NSLog(@"%@ setUp", self.name);
    
    // These functional tests requires a working Windows Mobile Azure Service
    // with a table named "todoItem". Simply enter the application URL and
    // application key for the Windows Mobile Azure Service below.
    
    MSClient *client = [MSClient
<<<<<<< HEAD
              clientWithApplicationURLString:@"<Microsoft Azure Mobile Service App URL>
=======
              clientWithApplicationURLString:@"<Microsoft Azure Mobile Service App URL>"
>>>>>>> 0ae965b3
              applicationKey:@"<Application Key>"];
    
    XCTAssertTrue([client.applicationURL.description hasPrefix:@"https://"], @"The functional tests are currently disabled.");
    self.continueAfterFailure = YES;
    
    self.table = [client tableWithName:@"stringId_objC_test_table"];
    XCTAssertNotNil(self.table, @"Could not create test table.");
    
    // Clean up table, all tests start at empty table
    [self cleanUpData];
    
    self.done = NO;
}

- (void)tearDown
{
    self.continueAfterFailure = YES;
    
    // Put teardown code here; it will be run once, after the last test case.
    self.table = nil;
    
    [super tearDown];
}

- (void) cleanUpData
{
    // Clean up table, all tests start at empty table
    self.done = NO;
    [self.table deleteAllItemsWithCompletion:^(NSError *error) {
        XCTAssertNil(error, @"Error %@", error.localizedDescription);
        self.done = YES;
    }];
    [self waitForTest:90.0];
}

- (void) populateData
{
    self.done = NO;
    
    NSArray *validIds = [MSTable testValidStringIds];
    NSMutableArray *items = [NSMutableArray array];
    for(NSString *validId in validIds)
    {
        [items addObject:@{@"id": validId, @"string": @"Hey" }];
    }
    
    [self.table insertItems:items completion:^(NSError *error) {
        XCTAssertNil(error, @"Couldn't insert all records for test");
        self.done = YES;
    }];
    [self waitForTest:90.0];
}


- (void)testTableOperationsWithValidStringIdAgainstStringIdTable
{
    NSArray *testIds = [MSTable testValidStringIds];
    
    // Verify functional queries with valid ids
    for (NSString *testId in testIds) {
        self.done = NO;
        [self.table insert:@{@"id": testId, @"string": @"Hey"} completion:^(NSDictionary *item, NSError *error) {
            XCTAssertNil(error, @"Insert failed for id %@ with error: %@", testId, error.localizedDescription);
            XCTAssertEqualObjects(testId, item[@"id"], @"Id %@ was not found", testId);
            XCTAssertEqualObjects(@"Hey", item[@"string"], @"String value was not retrieved correctly");
            self.done = YES;
        }];
        [self waitForTest:30.0];
        
        self.done = NO;
        [self.table readWithId:testId completion:^(NSDictionary *item, NSError *error) {
            XCTAssertNil(error, @"ReadWithId failed for id %@ with error: %@", testId, error.localizedDescription);
            XCTAssertEqualObjects(testId, item[@"id"], @"Id %@ was not found", testId);
            XCTAssertEqualObjects(@"Hey", item[@"string"], @"String value was not retrieved correctly");
            self.done = YES;
        }];
        [self waitForTest:15.0];
        
        NSPredicate *predicate = [NSPredicate predicateWithFormat:@"id == %@", testId];
        self.done = NO;
        [self.table readWithPredicate:predicate completion:^(NSArray *items, NSInteger totalCount, NSError *error) {
            XCTAssertNil(error, @"Failure for id %@: %@", testId, error.localizedDescription);
            NSDictionary *item = items[0];
            XCTAssertEqualObjects(testId, item[@"id"], @"Id %@ was not found", testId);
            XCTAssertEqualObjects(@"Hey", item[@"string"], @"String value was not retrieved correctly");
            self.done = YES;
        }];
        [self waitForTest:15.0];
         
        // projection, querystring
        MSQuery *query = [[MSQuery alloc] initWithTable:self.table];
        query.selectFields = @[@"id", @"string"];
        self.done = NO;
        [query readWithCompletion:^(NSArray *items, NSInteger totalCount, NSError *error) {
            XCTAssertNil(error, @"Failure for id %@: %@", testId, error.localizedDescription);
            XCTAssertTrue(items.count == 1, @"Incorrect number of items found");
            NSDictionary *item = items[0];
            XCTAssertEqualObjects(testId, item[@"id"], @"Invalid id found");
            XCTAssertEqualObjects(@"Hey", item[@"string"], @"Invalid string value found");
            self.done = YES;
        }];
        [self waitForTest:15.0];
        
        // update
        self.done = NO;
        [self.table update:@{@"id":testId, @"string":@"What?"} completion:^(NSDictionary *item, NSError *error) {
            XCTAssertNil(error, @"Failure for id %@: %@", testId, error.localizedDescription);
            XCTAssertEqualObjects(testId, item[@"id"], @"Invalid id found");
            XCTAssertEqualObjects(@"What?", item[@"string"], @"Invalid string value found");
            self.done = YES;
        }];
        [self waitForTest:15.0];
         
        // delete
        self.done = NO;
        [self.table deleteWithId:testId completion:^(id itemId, NSError *error) {
            XCTAssertNil(error, @"Failure for id %@: %@", testId, error.localizedDescription);
            XCTAssertEqualObjects(testId, itemId, @"Deleted wrong item; %@ and not %@", itemId, testId);
            self.done = YES;
        }];
        [self waitForTest:15.0];
                             
        // Insert again, would fail if id in use
        self.done = NO;
        [self.table insert:@{@"id": testId, @"string": @"Hey"} completion:^(NSDictionary *item, NSError *error) {
            XCTAssertNil(error, @"Insert failed for id %@ with error: %@", testId, error.localizedDescription);
            self.done = YES;
        }];
        [self waitForTest:15.0];
         
        // delete with item
        self.done = NO;
        [self.table delete:@{@"id":testId} completion:^(id itemId, NSError *error) {
            XCTAssertNil(error, @"Failure for id %@: %@", testId, error.localizedDescription);
            XCTAssertEqualObjects(testId, itemId, @"Deleted wrong item; %@ and not %@", itemId, testId);
            self.done = YES;
        }];
        [self waitForTest:15.0];

        // verify no item
        self.done = NO;
        [self.table readWithId:testId completion:^(NSDictionary *item, NSError *error) {
            XCTAssertNil(item, @"Item should have been deleted");
            NSString *expectedErrorMessage = [NSString stringWithFormat:@"Error: An item with id '%@' does not exist.", testId];
            XCTAssertEqual([@MSErrorMessageErrorCode integerValue], error.code, @"Unexpected error code: %ld: %@", (long)error.code, error.localizedDescription);
            XCTAssertEqualObjects(expectedErrorMessage, error.localizedDescription, @"Wrong error: %@", error.localizedDescription);
            self.done = YES;
        }];
        [self waitForTest:15.0];
    };
}

-(void) testOrderingReadWithValidStringIdAgainstStringIdTable
{	
    NSArray *testIdData = @[ @"a", @"b", @"C", @"_A", @"_B", @"_C", @"1", @"2", @"3" ];
    NSArray *orderedTestIdData = @[ @"_A", @"_B", @"_C", @"1", @"2", @"3", @"a", @"b", @"C" ];
    
    // Populate table with data
    NSMutableArray *originalItems = [NSMutableArray array];
    for (NSString *testId in testIdData)
    {
        [originalItems addObject:@{@"id":testId, @"string": @"Hey" }];
    }
    self.done = NO;
    [self.table insertItems:originalItems completion:^(NSError *error) {
        XCTAssertNil(error, @"Test failed with error: %@", error.localizedDescription);
        self.done = YES;
    }];
    [self waitForTest:90.0];
    
    // Verify order by ascending works
    self.done = NO;
    MSQuery *query = [[MSQuery alloc] initWithTable:self.table];
    [query orderByAscending:@"id"];
    [query readWithCompletion:^(NSArray *items, NSInteger totalCount, NSError *error) {
        XCTAssertNil(error, @"Test failed with error: %@", error.localizedDescription);
        NSDictionary *item;
        NSUInteger index = 0;
        for(NSString *sortedId in orderedTestIdData) {
            item = items[index++];
            XCTAssertEqualObjects(sortedId, item[@"id"], @"incorrect id order");
        }
        self.done = YES;
    }];
    [self waitForTest:90.0];

    // Verify order by descending works
    self.done = NO;
    query = [[MSQuery alloc] initWithTable:self.table];
    [query orderByDescending:@"id"];
    [query readWithCompletion:^(NSArray *items, NSInteger totalCount, NSError *error) {
        XCTAssertNil(error, @"Test failed with error: %@", error.localizedDescription);
        NSDictionary *item;
        NSUInteger index = orderedTestIdData.count;
        for(NSString *sortedId in orderedTestIdData) {
            item = items[--index];
            XCTAssertEqualObjects(sortedId, item[@"id"], @"incorrect id order");
        }
        self.done = YES;
    }];
    [self waitForTest:90.0];
}

-(void) testFilterReadWithEmptyAndInvalidStringIdsAgainstStringIdTable
{
    NSArray *testIds = [MSTable testInvalidStringIds];
    testIds = [testIds arrayByAddingObjectsFromArray:[MSTable testEmptyStringIdsIncludingNull:YES]];
    
    [self populateData];
    for (NSString *testId in testIds) {
        self.done = NO;
        NSPredicate *predicate = [NSPredicate predicateWithFormat:@"id == %@", testId];
        [self.table readWithPredicate:predicate completion:^(NSArray *items, NSInteger totalCount, NSError *error) {
            XCTAssertNil(error, @"Error: %@", error.localizedDescription);
            XCTAssertTrue(items.count == 0, @"Received %lu results when none expected", (unsigned long)items.count);
            self.done = YES;
        }];
        XCTAssertTrue([self waitForTest:20.0], @"Test timed out.");
    }
}

-(void) testReadIdWithInvalidIdsAgainstStringIdTable
{
    NSArray *testIds = [MSTable testInvalidStringIds];
    for(NSString *testId in testIds)
    {
        self.done = NO;
        [self.table readWithId:testId completion:^(NSDictionary *item, NSError *error) {
            XCTAssertNil(item, @"Unexpected item found for id %@", testId);
            XCTAssertEqual([@MSInvalidItemIdWithRequest integerValue], error.code, @"Unexpected error code: %ld", (long)error.code);
            XCTAssertEqualObjects(@"The item provided did not have a valid id.", error.localizedDescription, @"Incorrect error message: %@", error.localizedDescription);
            self.done = YES;
        }];
        XCTAssertTrue([self waitForTest:20.0], @"Test timed out.");
    }
}

-(void) testInsertWithEmptyStringIdAgainstStringIdTable
{
    NSUInteger count = 0;
    NSArray *testIds = [MSTable testEmptyStringIdsIncludingNull:YES];
    NSString *countAsString;
    for (NSString *testId in testIds)
    {
        countAsString = [NSString stringWithFormat:@"%lu", (unsigned long)count++];
        NSDictionary *item = @{ @"id": testId, @"string": countAsString };
        
        self.done = NO;
        [self.table insert:item completion:^(NSDictionary *item, NSError *error) {
            XCTAssertNil(error, @"Error: %@", error.localizedDescription);
            XCTAssertNotNil(item[@"id"], @"Inserted item did not have an id");
            XCTAssertEqualObjects(countAsString, item[@"string"], @"Item's value was incorrect");
            self.done = YES;
        }];
        XCTAssertTrue([self waitForTest:20.0], @"Test timed out.");
    }
}

-(void) testInsertWithExistingItemAgainstStringIdTable
{
    [self populateData];
    
    NSArray *testIds = [MSTable testValidStringIds];
    for(NSString *testId in testIds)
    {
        self.done = NO;
        [self.table insert:@{@"id": testId, @"string": @"No we're talking!"} completion:^(NSDictionary *item, NSError *error) {
            XCTAssertNotNil(error, @"An error should have occurred");
            XCTAssertEqual([@MSErrorMessageErrorCode integerValue], error.code, @"Unexpected error code:  %ld", (long)error.code);
            XCTAssertEqualObjects(@"Error: Could not insert the item because an item with that id already exists.", error.localizedDescription, @"Wrong error: %@", error.localizedDescription);
            self.done = YES;
        }];
        XCTAssertTrue([self waitForTest:90.0], @"Test timed out.");
    }
}

- (void) testUpdateWithNosuchItemAgainstStringIdTable
{
    NSArray *testIds = [MSTable testValidStringIds];
    for(NSString *testId in testIds)
    {
        self.done = NO;
        [self.table update:@{@"id":testId, @"string": @"Alright!"} completion:^(NSDictionary *item, NSError *error) {
            XCTAssertNotNil(error, @"An error should have occurred");
            XCTAssertEqual([@MSErrorMessageErrorCode integerValue], error.code, @"Unexpected error code:  %ld", (long)error.code);
            NSString *expectedErrorMessage = [NSString stringWithFormat:@"Error: An item with id '%@' does not exist.", testId];
            XCTAssertEqualObjects(expectedErrorMessage, error.localizedDescription, @"Wrong error: %@", error.localizedDescription);
            self.done = YES;
        }];
        XCTAssertTrue([self waitForTest:90.0], @"Test timed out.");
    }
}

-(void) testDeleteWithNosuchItemAgainstStringIdTable
{
    NSArray *testIds = [MSTable testValidStringIds];
    for (NSString *testId in testIds)
    {
        self.done = NO;
        [self.table delete:@{@"id":testId} completion:^(id itemId, NSError *error) {
            XCTAssertNotNil(error, @"An error should have occurred");
            XCTAssertEqual([@MSErrorMessageErrorCode integerValue], error.code, @"Unexpected error code: %ld", (long)error.code);
            NSString *expectedErrorMessage = [NSString stringWithFormat:@"Error: An item with id '%@' does not exist.", testId];
            XCTAssertEqualObjects(expectedErrorMessage, error.localizedDescription, @"Wrong error: %@", error.localizedDescription);
            self.done = YES;
        }];
        XCTAssertTrue([self waitForTest:90.0], @"Test timed out.");
    }
}

-(void) testDeleteWithIdWithNosuchItemAgainstStringIdTable
{
    NSArray *testIds = [MSTable testValidStringIds];
    for (NSString *testId in testIds)
    {
        self.done = NO;
        [self.table deleteWithId:testId completion:^(id itemId, NSError *error) {
            XCTAssertNotNil(error, @"An error should have occurred");	
            XCTAssertEqual([@MSErrorMessageErrorCode integerValue], error.code, @"Unexpected error code: %ld", (long)error.code);
            NSString *expectedErrorMessage = [NSString stringWithFormat:@"Error: An item with id '%@' does not exist.", testId];
            XCTAssertEqualObjects(expectedErrorMessage, error.localizedDescription, @"Wrong error: %@", error.localizedDescription);
            self.done = YES;
        }];
        XCTAssertTrue([self waitForTest:15.0], @"Test timed out.");
    }
}


#pragma mark System Properties


-(void) testAsyncTableOperationsWithAllSystemProperties
{
    NSString *myid = @"an id";
    
    NSDictionary *item = @{ @"id": myid, @"string": @"a value" };
    self.table.systemProperties = MSSystemPropertyAll;
    self.done = NO;
    [self.table insert:item completion:^(NSDictionary *item, NSError *error) {
        XCTAssertNotNil(item[MSSystemColumnCreatedAt], @"Missing property");
        XCTAssertNotNil(item[MSSystemColumnUpdatedAt], @"Missing property");
        XCTAssertNotNil(item[MSSystemColumnVersion], @"Missing property");
        self.done = YES;
    }];
    [self waitForTest:30.0];
    
    self.done = NO;
    __block id savedItem;
    [self.table readWithCompletion:^(NSArray *items, NSInteger totalCount, NSError *error) {
        XCTAssertTrue(items.count == 1, @"Incorrect count: %lu", (unsigned long)items.count);
        NSDictionary *item = items[0];
        XCTAssertNotNil(item[MSSystemColumnCreatedAt], @"Missing property");
        XCTAssertNotNil(item[MSSystemColumnUpdatedAt], @"Missing property");
        XCTAssertNotNil(item[MSSystemColumnVersion], @"Missing property");
        savedItem = item;
        self.done = YES;
    }];
    [self waitForTest:30.0];

    self.done = NO;
    NSPredicate *predicate = [NSPredicate predicateWithFormat:@"__version == %@", savedItem[MSSystemColumnVersion]];
    [self.table readWithPredicate:predicate completion:^(NSArray *items, NSInteger totalCount, NSError *error) {
        XCTAssertTrue(items.count == 1, @"Incorrect count: %lu for %@", (unsigned long)items.count, savedItem[MSSystemColumnVersion]);
        NSDictionary *item = items[0];
        XCTAssertEqualObjects(item[MSSystemColumnCreatedAt], savedItem[MSSystemColumnCreatedAt], @"Incorrect property");
        XCTAssertEqualObjects(item[MSSystemColumnUpdatedAt], savedItem[MSSystemColumnUpdatedAt], @"Incorrect property");
        XCTAssertEqualObjects(item[MSSystemColumnVersion], savedItem[MSSystemColumnVersion], @"Incorrect property");
        self.done = YES;
    }];
    [self waitForTest:30.0];
    
    // Filter against createdAt
    self.done = NO;
    predicate = [NSPredicate predicateWithFormat:@"__createdAt == %@", savedItem[MSSystemColumnCreatedAt]];
    [self.table readWithPredicate:predicate completion:^(NSArray *items, NSInteger totalCount, NSError *error) {
        XCTAssertTrue(items.count == 1, @"Incorrect count: %lu for %@", (unsigned long)items.count, savedItem[MSSystemColumnCreatedAt]);
        NSDictionary *item = items[0];
        XCTAssertEqualObjects(item[MSSystemColumnCreatedAt], savedItem[MSSystemColumnCreatedAt], @"Incorrect property");
        XCTAssertEqualObjects(item[MSSystemColumnUpdatedAt], savedItem[MSSystemColumnUpdatedAt], @"Incorrect property");
        XCTAssertEqualObjects(item[MSSystemColumnVersion], savedItem[MSSystemColumnVersion], @"Incorrect property");
        self.done = YES;
    }];
    [self waitForTest:30.0];

    // Filter against updatedAt
    self.done = NO;
    predicate = [NSPredicate predicateWithFormat:@"__updatedAt == %@", savedItem[MSSystemColumnUpdatedAt]];
    [self.table readWithPredicate:predicate completion:^(NSArray *items, NSInteger totalCount, NSError *error) {
        XCTAssertTrue(items.count == 1, @"Incorrect count: %lu for %@", (unsigned long)items.count, savedItem[MSSystemColumnUpdatedAt]);
        NSDictionary *item = items[0];
        XCTAssertEqualObjects(item[MSSystemColumnCreatedAt], savedItem[MSSystemColumnCreatedAt], @"Incorrect property");
        XCTAssertEqualObjects(item[MSSystemColumnUpdatedAt], savedItem[MSSystemColumnUpdatedAt], @"Incorrect property");
        XCTAssertEqualObjects(item[MSSystemColumnVersion], savedItem[MSSystemColumnVersion], @"Incorrect property");
        self.done = YES;
    }];
    [self waitForTest:30.0];
    
    // Lookup
    self.done = NO;
    [self.table readWithId:savedItem[@"id"] completion:^(NSDictionary *item, NSError *error) {
        XCTAssertEqualObjects(item[@"id"],savedItem[@"id"], @"Incorrect property");
        XCTAssertEqualObjects(item[MSSystemColumnCreatedAt],savedItem[MSSystemColumnCreatedAt], @"Incorrect property");
        XCTAssertEqualObjects(item[MSSystemColumnUpdatedAt], savedItem[MSSystemColumnUpdatedAt], @"Incorrect property");
        XCTAssertEqualObjects(item[MSSystemColumnVersion],savedItem[MSSystemColumnVersion], @"Incorrect property");
        self.done = YES;
    }];
    [self waitForTest:30.0];

    self.done = NO;
    savedItem[@"string"] = @"Hello!";
    [self.table update:savedItem completion:^(NSDictionary *item, NSError *error) {
        XCTAssertEqualObjects(item[@"id"],savedItem[@"id"], @"Incorrect property");
        XCTAssertEqualObjects(item[MSSystemColumnCreatedAt],savedItem[MSSystemColumnCreatedAt], @"Incorrect property");
        NSDate *originalDate = savedItem[MSSystemColumnUpdatedAt];
        NSDate *updatedDate = item[MSSystemColumnUpdatedAt];
        XCTAssertTrue([originalDate compare:updatedDate] == NSOrderedAscending, @"Updated incorrect");
        XCTAssertFalse([item[MSSystemColumnVersion] isEqualToString:savedItem[MSSystemColumnVersion]], @"Version not updated");
        savedItem = item;
        self.done = YES;
    }];
    [self waitForTest:30.0];
    
    self.done = NO;
    [self.table readWithCompletion:^(NSArray *items, NSInteger totalCount, NSError *error) {
        NSDictionary *item = items[0];
        XCTAssertEqualObjects(item[@"id"],savedItem[@"id"], @"Incorrect property");
        XCTAssertEqualObjects(item[MSSystemColumnCreatedAt],savedItem[MSSystemColumnCreatedAt], @"Incorrect property");
        XCTAssertEqualObjects(item[MSSystemColumnUpdatedAt], savedItem[MSSystemColumnUpdatedAt], @"Incorrect property");
        XCTAssertEqualObjects(item[MSSystemColumnVersion],savedItem[MSSystemColumnVersion], @"Incorrect property");
        self.done = YES;
    }];
    [self waitForTest:30.0];
}

-(void) testAsyncTableOperationsWithSystemPropertiesSetExplicitly
{
    NSDictionary *item = @{ @"string": @"a value" };
    
    self.table.systemProperties = MSSystemPropertyVersion | MSSystemPropertyCreatedAt | MSSystemPropertyUpdatedAt;
    [self.table insert:item completion:^(NSDictionary *item, NSError *error) {
        XCTAssertNotNil(item[MSSystemColumnCreatedAt], @"Missing property");
        XCTAssertNotNil(item[MSSystemColumnUpdatedAt], @"Missing property");
        XCTAssertNotNil(item[MSSystemColumnVersion], @"Missing property");
        self.done = YES;
    }];
    [self waitForTest:30.0];
    
    // Explicit System Properties insert
    self.done = NO;
    self.table.systemProperties = MSSystemPropertyVersion | MSSystemPropertyCreatedAt;
    [self.table insert:item completion:^(NSDictionary *item, NSError *error) {
        XCTAssertNotNil(item[MSSystemColumnCreatedAt], @"Missing property");
        XCTAssertNil(item[MSSystemColumnUpdatedAt], @"Shouldn't have had updated");
        XCTAssertNotNil(item[MSSystemColumnVersion], @"Missing property");
        self.done = YES;
    }];
    [self waitForTest:30.0];

    self.done = NO;
    __block NSString *savedItemId;
    self.table.systemProperties = MSSystemPropertyUpdatedAt | MSSystemPropertyCreatedAt;
    [self.table readWithCompletion:^(NSArray *items, NSInteger totalCount, NSError *error) {
        NSDictionary *item = items[0];
        XCTAssertNotNil(item[MSSystemColumnCreatedAt], @"Missing property");
        XCTAssertNotNil(item[MSSystemColumnUpdatedAt], @"Missing property");
        XCTAssertNil(item[MSSystemColumnVersion], @"Has extra property");
        savedItemId = item[@"id"];
        self.done = YES;
    }];
    [self waitForTest:30.0];

    self.done = NO;
    self.table.systemProperties = MSSystemPropertyUpdatedAt;
    [self.table readWithId:savedItemId completion:^(NSDictionary *item, NSError *error) {
        XCTAssertNil(item[MSSystemColumnCreatedAt], @"Has extra property");
        XCTAssertNotNil(item[MSSystemColumnUpdatedAt], @"Missing property");
        XCTAssertNil(item[MSSystemColumnVersion], @"Has extra property");
        self.done = YES;
    }];
    [self waitForTest:30.0];
}

-(void) testAsyncTableOperationsWithAllSystemPropertiesUsingCustomSystemParameters
{
    NSCharacterSet *equals = [NSCharacterSet characterSetWithCharactersInString:@"="];
    for (NSString *systemProperties in [MSTable testValidSystemPropertyQueryStrings])
    {
        NSArray *systemPropertiesKeyValue = [systemProperties componentsSeparatedByCharactersInSet:equals];
        NSDictionary *userParams = @{systemPropertiesKeyValue[0]: systemPropertiesKeyValue[1]};
        __block id savedItem;
        
        BOOL shouldHaveCreatedAt = [systemProperties rangeOfString:@"created" options:NSCaseInsensitiveSearch].location != NSNotFound;
        BOOL shouldHaveUpdatedAt = [systemProperties rangeOfString:@"updated" options:NSCaseInsensitiveSearch].location != NSNotFound;
        BOOL shouldHaveVersion = [systemProperties rangeOfString:@"version" options:NSCaseInsensitiveSearch].location != NSNotFound;
        if([systemProperties rangeOfString:@"*" options:NSCaseInsensitiveSearch].location != NSNotFound) {
            shouldHaveCreatedAt = shouldHaveUpdatedAt = shouldHaveVersion = YES;
        }
        
        NSString *myId = @"an id";
        NSDictionary *item = @{ @"id": myId, @"string": @"a value" };
        
        self.done = NO;
        [self.table insert:item parameters:userParams completion:^(NSDictionary *item, NSError *error) {
            XCTAssertEqual(shouldHaveCreatedAt, (BOOL)(item[MSSystemColumnCreatedAt] != nil), @"Property invalid: %@", systemProperties);
            XCTAssertEqual(shouldHaveUpdatedAt, (BOOL)(item[MSSystemColumnUpdatedAt] != nil), @"Property invalid: %@", systemProperties);
            XCTAssertEqual(shouldHaveVersion, (BOOL)(item[MSSystemColumnVersion] != nil), @"Property invalid: %@", systemProperties);
            savedItem = item;
            self.done = YES;
        }];
        [self waitForTest:30.0];
        
        self.done = NO;
        MSQuery *query = self.table.query;
        query.parameters = userParams;
        [query readWithCompletion:^(NSArray *items, NSInteger totalCount, NSError *error) {
            XCTAssertTrue(items.count == 1, @"Should have had results");
            NSDictionary *item = items[0];
            XCTAssertEqual(shouldHaveCreatedAt, (BOOL)(item[MSSystemColumnCreatedAt] != nil), @"Property invalid: %@", systemProperties);
            XCTAssertEqual(shouldHaveUpdatedAt, (BOOL)(item[MSSystemColumnUpdatedAt] != nil), @"Property invalid: %@", systemProperties);
            XCTAssertEqual(shouldHaveVersion, (BOOL)(item[MSSystemColumnVersion] != nil), @"Property invalid: %@", systemProperties);
            self.done = YES;
        }];
        [self waitForTest:30.0];
        
        self.done = NO;
        query.predicate = [NSPredicate predicateWithFormat:@"__version == %@", savedItem[MSSystemColumnVersion]];
        [query readWithCompletion:^(NSArray *items, NSInteger totalCount, NSError *error) {
            if (shouldHaveVersion) {
                XCTAssertTrue(items.count == 1, @"Should have had results");
                NSDictionary *item = items[0];
                XCTAssertEqual(shouldHaveCreatedAt, (BOOL)(item[MSSystemColumnCreatedAt] != nil), @"Property invalid: %@", systemProperties);
                XCTAssertEqual(shouldHaveUpdatedAt, (BOOL)(item[MSSystemColumnUpdatedAt] != nil), @"Property invalid: %@", systemProperties);
                XCTAssertEqual(shouldHaveVersion, (BOOL)(item[MSSystemColumnVersion] != nil), @"Property invalid: %@", systemProperties);
            } else {
                XCTAssertTrue(items.count == 0, @"Shouldn't have had results");
            }
            self.done = YES;
        }];
        [self waitForTest:30.0];
        
        self.done = NO;
        query.predicate = [NSPredicate predicateWithFormat:@"__createdAt == %@", savedItem[MSSystemColumnCreatedAt]];
        [query readWithCompletion:^(NSArray *items, NSInteger totalCount, NSError *error) {
            if (shouldHaveCreatedAt) {
                XCTAssertTrue(items.count == 1, @"Should have had results");
                NSDictionary *item = items[0];
                XCTAssertEqual(shouldHaveCreatedAt, (BOOL)(item[MSSystemColumnCreatedAt] != nil), @"Property invalid: %@", systemProperties);
                XCTAssertEqual(shouldHaveUpdatedAt, (BOOL)(item[MSSystemColumnUpdatedAt] != nil), @"Property invalid: %@", systemProperties);
                XCTAssertEqual(shouldHaveVersion, (BOOL)(item[MSSystemColumnVersion] != nil), @"Property invalid: %@", systemProperties);
            } else {
                XCTAssertTrue(items.count == 0, @"Shouldn't have had results");
            }
            self.done = YES;
        }];
        [self waitForTest:30.0];
        
        self.done = NO;
        query.predicate = [NSPredicate predicateWithFormat:@"__updatedAt == %@", savedItem[MSSystemColumnUpdatedAt]];
        [query readWithCompletion:^(NSArray *items, NSInteger totalCount, NSError *error) {
            if (shouldHaveUpdatedAt) {
                XCTAssertTrue(items.count == 1, @"Should have had results");
                NSDictionary *item = items[0];
                XCTAssertEqual(shouldHaveCreatedAt, (BOOL)(item[MSSystemColumnCreatedAt] != nil), @"Property invalid: %@", systemProperties);
                XCTAssertEqual(shouldHaveUpdatedAt, (BOOL)(item[MSSystemColumnUpdatedAt] != nil), @"Property invalid: %@", systemProperties);
                XCTAssertEqual(shouldHaveVersion, (BOOL)(item[MSSystemColumnVersion] != nil), @"Property invalid: %@", systemProperties);
            } else {
                XCTAssertTrue(items.count == 0, @"Shouldn't have had results");
            }
            self.done = YES;
        }];
        [self waitForTest:30.0];
        
        self.done = NO;
        [self.table readWithId:myId parameters:userParams completion:^(NSDictionary *item, NSError *error) {
            XCTAssertEqual(shouldHaveCreatedAt, (BOOL)(item[MSSystemColumnCreatedAt] != nil), @"Property invalid: %@", systemProperties);
            XCTAssertEqual(shouldHaveUpdatedAt, (BOOL)(item[MSSystemColumnUpdatedAt] != nil), @"Property invalid: %@", systemProperties);
            XCTAssertEqual(shouldHaveVersion, (BOOL)(item[MSSystemColumnVersion] != nil), @"Property invalid: %@", systemProperties);
            self.done = YES;
        }];
        [self waitForTest:30.0];
        
        self.done = NO;
        [savedItem setValue:@"Hello!" forKey:@"string"];
        [self.table update:savedItem parameters:userParams completion:^(NSDictionary *item, NSError *error) {
            XCTAssertEqual(shouldHaveCreatedAt, (BOOL)(item[MSSystemColumnCreatedAt] != nil), @"Property invalid: %@", systemProperties);
            XCTAssertEqual(shouldHaveUpdatedAt, (BOOL)(item[MSSystemColumnUpdatedAt] != nil), @"Property invalid: %@", systemProperties);
            XCTAssertEqual(shouldHaveVersion, (BOOL)(item[MSSystemColumnVersion] != nil), @"Property invalid: %@", systemProperties);
            if (shouldHaveVersion) {
                XCTAssertFalse([savedItem[MSSystemColumnVersion] isEqualToString:item[MSSystemColumnVersion]], @"Invalid version");
            }
            self.done = YES;
        }];
        [self waitForTest:30.0];
        
        self.done = NO;
        [self.table delete:item completion:^(id itemId, NSError *error) {
            self.done = YES;
        }];
        [self waitForTest:30.0];
    }
}

-(void) testAsyncTableOperationsWithInvalidSystemPropertiesQuerystring
{
    NSDictionary *item = @{@"id":@"an id", @"string":@"a value"};
    
    __block NSDictionary *savedItem;
    [self.table insert:item completion:^(NSDictionary *item, NSError *error) {
        savedItem = item;
        self.done = YES;
    }];
    [self waitForTest:30.0];

    NSCharacterSet *equals = [NSCharacterSet characterSetWithCharactersInString:@"="];
    for (NSString *systemProperties in [MSTable testInvalidSystemPropertyQueryStrings])
    {
        NSArray *systemPropertiesKeyValue = [systemProperties componentsSeparatedByCharactersInSet:equals];
        NSDictionary *userParams = @{systemPropertiesKeyValue[0]: systemPropertiesKeyValue[1]};
        
        self.done = NO;
        [self.table insert:item parameters:userParams completion:^(NSDictionary *item, NSError *error) {
            XCTAssertNotNil(error, @"An error should have occurred");
            XCTAssertEqual(error.code, [@MSErrorMessageErrorCode integerValue], @"Unexpected error %ld", (long)error.code);
            XCTAssertTrue([error.localizedDescription rangeOfString:@"is not a supported system property."].location != NSNotFound, @"Unexpected message %@", error.localizedDescription);
            self.done = YES;
        }];
        [self waitForTest:30.0];
        
        // Read
        self.done = NO;
        MSQuery *query = [[MSQuery alloc] initWithTable:self.table];
        query.parameters = userParams;
        [query readWithCompletion:^(NSArray *items, NSInteger totalCount, NSError *error) {
            XCTAssertNotNil(error, @"An error should have occurred");
            XCTAssertEqual(error.code, [@MSErrorMessageErrorCode integerValue], @"Unexpected error %ld", (long)error.code);
            XCTAssertTrue([error.localizedDescription rangeOfString:@"is not a supported system property."].location != NSNotFound, @"Unexpected message %@", error.localizedDescription);
            self.done = YES;
            }];
        [self waitForTest:30.0];
        
        self.done = NO;
        NSPredicate *predicate = [NSPredicate predicateWithFormat:@"__version == %@", savedItem[MSSystemColumnVersion]];
        query.predicate = predicate;
        [query readWithCompletion:^(NSArray *items, NSInteger totalCount, NSError *error) {
            XCTAssertNotNil(error, @"An error should have occurred");
            XCTAssertEqual(error.code, [@MSErrorMessageErrorCode integerValue], @"Unexpected error %ld", (long)error.code);
            XCTAssertTrue([error.localizedDescription rangeOfString:@"is not a supported system property."].location != NSNotFound, @"Unexpected message %@", error.localizedDescription);
            self.done = YES;
        }];
        [self waitForTest:30.0];
        
        self.done = NO;
        [self.table readWithId:@"an id" parameters:userParams completion:^(NSDictionary *item, NSError *error) {
            XCTAssertNotNil(error, @"An error should have occurred");
            XCTAssertEqual(error.code, [@MSErrorMessageErrorCode integerValue], @"Unexpected error %ld", (long)error.code);
            XCTAssertTrue([error.localizedDescription rangeOfString:@"is not a supported system property."].location != NSNotFound, @"Unexpected message %@", error.localizedDescription);
            self.done = YES;
        }];
        [self waitForTest:30.0];
        
        self.done = NO;
        [savedItem setValue:@"Hello!" forKey:@"string"];
        [self.table update:savedItem parameters:userParams completion:^(NSDictionary *item, NSError *error) {
            XCTAssertNotNil(error, @"An error should have occurred");
            XCTAssertEqual(error.code, [@MSErrorMessageErrorCode integerValue], @"Unexpected error %ld", (long)error.code);
            XCTAssertTrue([error.localizedDescription rangeOfString:@"is not a supported system property."].location != NSNotFound, @"Unexpected message %@", error.localizedDescription);
            self.done = YES;
        }];
        [self waitForTest:30.0];
    }
}

-(void) testAsyncFilterSelectOrderingOperationsNotImpactedBySystemProperties
{
    self.table.systemProperties = MSSystemPropertyAll;
    
    __block NSMutableArray *savedItems = [NSMutableArray array];
    for(NSUInteger i = 1; i < 6; i++)
    {
        NSDictionary *item = @{@"id": [NSString stringWithFormat:@"%lu", (unsigned long)i], @"string": @"a value"};
        self.done = NO;
        [self.table insert:item completion:^(NSDictionary *item, NSError *error) {
            [savedItems addObject:item];
            self.done = YES;
        }];
        [self waitForTest:30.0];
    }
    
    //testSystemProperties
    for (NSNumber *systemProperties in [MSTable testSystemProperties])
    {
        self.table.systemProperties = [systemProperties unsignedIntegerValue];
        MSQuery *query = self.table.query;
        [query orderByAscending:MSSystemColumnCreatedAt];
        self.done = NO;
        [query readWithCompletion:^(NSArray *items, NSInteger totalCount, NSError *error) {
            for (NSUInteger i = 0; i < items.count - 1; i++) {
                NSInteger idOne = [items[i][@"id"] integerValue];
                NSInteger idTwo = [items[i+1][@"id"] integerValue];
                XCTAssertTrue(idOne < idTwo, @"Incorrect order");
            }
            self.done = YES;
        }];
        [self waitForTest:30.0];
        
        self.done = NO;
        query = self.table.query;
        [query orderByAscending:MSSystemColumnUpdatedAt];
        [query readWithCompletion:^(NSArray *items, NSInteger totalCount, NSError *error) {
            for (NSUInteger i = 0; i < items.count - 1; i++) {
                NSInteger idOne = [items[i][@"id"] integerValue];
                NSInteger idTwo = [items[i+1][@"id"] integerValue];
                XCTAssertTrue(idOne < idTwo, @"Incorrect order");
            }
            self.done = YES;
        }];
        [self waitForTest:30.0];

        self.done = NO;
        query = self.table.query;
        [query orderByAscending:MSSystemColumnVersion];
        [query readWithCompletion:^(NSArray *items, NSInteger totalCount, NSError *error) {
            for (NSUInteger i = 0; i < items.count - 1; i++) {
                NSInteger idOne = [items[i][@"id"] integerValue];
                NSInteger idTwo = [items[i+1][@"id"] integerValue];
                XCTAssertTrue(idOne < idTwo, @"Incorrect order");
            }
            self.done = YES;
        }];
        [self waitForTest:30.0];
        
        // Filtering
        self.done = NO;
        query = [self.table queryWithPredicate:[NSPredicate predicateWithFormat:@"__createdAt >= %@", savedItems[3][MSSystemColumnCreatedAt]]];
        [query readWithCompletion:^(NSArray *items, NSInteger totalCount, NSError *error) {
            XCTAssertTrue(items.count == 2, @"Incorrect results");
            self.done = YES;
        }];
        [self waitForTest:30.0];

        self.done = NO;
        query = [self.table queryWithPredicate:[NSPredicate predicateWithFormat:@"__updatedAt >= %@", savedItems[3][MSSystemColumnUpdatedAt]]];
        [query readWithCompletion:^(NSArray *items, NSInteger totalCount, NSError *error) {
            XCTAssertTrue(items.count == 2, @"Incorrect results");
            self.done = YES;
        }];
        [self waitForTest:30.0];
        
        self.done = NO;
        query = [self.table queryWithPredicate:[NSPredicate predicateWithFormat:@"__version == %@", savedItems[3][MSSystemColumnVersion]]];
        [query readWithCompletion:^(NSArray *items, NSInteger totalCount, NSError *error) {
            XCTAssertTrue(items.count == 1, @"Incorrect results");
            self.done = YES;
        }];
        [self waitForTest:30.0];
        
        self.done = NO;
        query = self.table.query;
        query.selectFields = @[@"id", MSSystemColumnCreatedAt];
        [query readWithCompletion:^(NSArray *items, NSInteger totalCount, NSError *error) {
            for (NSDictionary *item in items) {
                XCTAssertNotNil(item[MSSystemColumnCreatedAt], @"Missing createdAt");
            }
            self.done = YES;
        }];
        [self waitForTest:30.0];
        
        self.done = NO;
        query = self.table.query;
        query.selectFields = @[@"id", MSSystemColumnUpdatedAt];
        [query readWithCompletion:^(NSArray *items, NSInteger totalCount, NSError *error) {
            for (NSDictionary *item in items) {
                XCTAssertNotNil(item[MSSystemColumnUpdatedAt], @"Missing updatedAt");
            }
            self.done = YES;
        }];
        [self waitForTest:30.0];
        
        self.done = NO;
        query = self.table.query;
        query.selectFields = @[@"id", MSSystemColumnVersion];
        [query readWithCompletion:^(NSArray *items, NSInteger totalCount, NSError *error) {
            for (NSDictionary *item in items) {
                XCTAssertNotNil(item[MSSystemColumnVersion], @"Missing version");
            }
            self.done = YES;
        }];
        [self waitForTest:30.0];
    }
}

-(void) testUpdateAsyncWithWithMergeConflict
{
    NSDictionary *item = @{ @"id": @"an id", @"string": @"a value" };
    self.table.systemProperties = MSSystemPropertyAll;
    __block NSDictionary *savedItem;
    [self.table insert:item completion:^(NSDictionary *item, NSError *error) {
        savedItem = item;
        self.done = YES;
    }];
    [self waitForTest:30.0];

    self.done = NO;
    __block NSDictionary *savedItem2;
    [savedItem setValue:@"Hello!" forKey:@"string"];
    [self.table update:savedItem completion:^(NSDictionary *item, NSError *error) {
        XCTAssertNil(error, @"An error occcurred");
        XCTAssertFalse([item[@"__verison"] isEqualToString:savedItem[MSSystemColumnVersion]], @"Version should have changed");
        savedItem2 = item;
        self.done = YES;
    }];
    [self waitForTest:30.0];

    self.done = NO;
    [savedItem setValue:@"But Wait!" forKey:@"string"];
    [self.table update:savedItem completion:^(NSDictionary *item, NSError *error) {
        XCTAssertNotNil(error, @"An error should have occcurred");
        XCTAssertEqual([@MSErrorPreconditionFailed integerValue], error.code, @"Should have had precondition failed error");
        
        //NSDictionary *itemResponse = error.localizedDescription;
        NSHTTPURLResponse *response = (error.userInfo)[MSErrorResponseKey];
        XCTAssertNotNil(response, @"response should have been available");
        XCTAssertEqual([@412 integerValue], response.statusCode, @"response should have been pre condition failed");
        
        NSDictionary *actualItem = (error.userInfo)[MSErrorServerItemKey];
        XCTAssertEqualObjects(actualItem[MSSystemColumnVersion], savedItem2[MSSystemColumnVersion], @"Unexpected version");
        XCTAssertEqualObjects(actualItem[@"string"], @"Hello!", @"Unexpected value");
        
        self.done = YES;
    }];
    [self waitForTest:30.0];
    
    self.done = NO;
    [savedItem2 setValue:@"Hello Again!" forKey:@"string"];
    [self.table update:savedItem2 completion:^(NSDictionary *item, NSError *error) {
        XCTAssertNil(error, @"An error occcurred");
        XCTAssertFalse([item[@"__verison"] isEqualToString:savedItem2[MSSystemColumnVersion]], @"Version should have changed");
        self.done = YES;
    }];
    [self waitForTest:30.0];
}


#pragma mark Test Utilities


-(BOOL) waitForTest:(NSTimeInterval)testDuration
{
    NSDate *timeoutAt = [NSDate dateWithTimeIntervalSinceNow:testDuration];
    while (!self.done) {
        [[NSRunLoop currentRunLoop] runMode:NSDefaultRunLoopMode
                                 beforeDate:timeoutAt];
        if([timeoutAt timeIntervalSinceNow] <= 0.0) {
            break;
        }
    };
    return self.done;
}

@end<|MERGE_RESOLUTION|>--- conflicted
+++ resolved
@@ -27,11 +27,7 @@
     // application key for the Windows Mobile Azure Service below.
     
     MSClient *client = [MSClient
-<<<<<<< HEAD
-              clientWithApplicationURLString:@"<Microsoft Azure Mobile Service App URL>
-=======
               clientWithApplicationURLString:@"<Microsoft Azure Mobile Service App URL>"
->>>>>>> 0ae965b3
               applicationKey:@"<Application Key>"];
     
     XCTAssertTrue([client.applicationURL.description hasPrefix:@"https://"], @"The functional tests are currently disabled.");
