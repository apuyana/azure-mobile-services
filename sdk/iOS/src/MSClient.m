--- conflicted
+++ resolved
@@ -16,9 +16,7 @@
 
 #import "MSClient.h"
 #import "MSTable.h"
-<<<<<<< HEAD
 #import "MSClientConnection.h"
-=======
 #import "MSUser.h"
 
 
@@ -31,7 +29,6 @@
 @property (nonatomic, strong, readwrite)         NSArray *filters;
 
 @end
->>>>>>> 5a17169f
 
 
 #pragma mark * MSClient Implementation
